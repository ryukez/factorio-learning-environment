--- conflicted
+++ resolved
@@ -494,12 +494,9 @@
     drop_position: Position
     _width: float = 1
     _height: float = 1
-<<<<<<< HEAD
-=======
 
 class Filtered(BaseModel):
     filter: Optional[Any] = None
->>>>>>> 0ff4a4f2
 
 class UndergroundBelt(TransportBelt):
     """An underground section of transport belt."""
@@ -558,12 +555,8 @@
     fluid_systems: Optional[Union[dict, list]] = []
 
 class AdvancedAssemblingMachine(FluidHandler, AssemblingMachine):
-<<<<<<< HEAD
     """A second and third tier assembling machine that can handle fluids.
     A recipe first needs to be set and then the input fluid source can be connected with pipes"""
-=======
-    """A second and third tier assembling machine that can handle fluids."""
->>>>>>> 0ff4a4f2
     _height: float = 3
     _width: float = 3
 
@@ -577,7 +570,6 @@
     fluid_systems: Optional[Union[dict, list]] = []
 
 class ChemicalPlant(MultiFluidHandler, AssemblingMachine):
-<<<<<<< HEAD
     """Represents a chemical plant that processes fluid recipes.
     Requires powering and accepts input fluids (from storage tanks etc) and solids
     Outputs either:
@@ -593,17 +585,10 @@
     """An oil refinery for processing crude oil into products.
     Requires powering and accepts input fluids (from pumpjacks, storage tanks etc) and solids
     First a recipe needs to be set and then the fluid sources can be connected to the refinery"""
-=======
     """Represents a chemical plant that processes fluid recipes."""
-    _height: float = 3
-    _width: float = 3
-
-
-class OilRefinery(MultiFluidHandler, AssemblingMachine):
-    """An oil refinery for processing crude oil into products."""
->>>>>>> 0ff4a4f2
     _height: float = 5
     _width: float = 5
+
 
 class PumpJack(MiningDrill, FluidHandler, Electric):
     """A pump jack for extracting crude oil."""
@@ -674,19 +659,12 @@
     inventory: Inventory = Inventory()
     _height: float = 1
     _width: float = 1
-<<<<<<< HEAD
 
 class StorageTank(Entity):
     """A tank for storing fluids.
     Can be used for inputs and outputs of chemical plants and refineries.
     Also can store water from offshore pumps."""
     inventory: Inventory = Inventory()
-=======
-
-
-class StorageTank(FluidHandler):
-    """A tank for storing fluids."""
->>>>>>> 0ff4a4f2
     _height: float = 3
     _width: float = 3
 
@@ -744,10 +722,6 @@
     """A nuclear reactor"""
     _height: float = 5
     _width: float = 5
-<<<<<<< HEAD
-    pass
-=======
->>>>>>> 0ff4a4f2
 
 class EntityGroup(BaseModel):
     id: int

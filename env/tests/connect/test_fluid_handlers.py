--- conflicted
+++ resolved
@@ -60,11 +60,7 @@
 def test_electricity_vertical_close_configuration(game):
     """Test electricity connection with steam engine directly above boiler"""
     boiler_pos = Position(x=-5.5, y=0.5)
-<<<<<<< HEAD
-    steam_engine_pos = boiler_pos.up(2)
-=======
     steam_engine_pos = boiler_pos.up(4)
->>>>>>> 5445c01a
     create_electricity_connection(game, steam_engine_pos, boiler_pos)
     pass
 

import math
from time import sleep

import numpy
import numpy as np

from controllers.__action import Action
from typing import Tuple, List, Union

from controllers.get_entities import GetEntities
from controllers.get_entity import GetEntity
from controllers._get_path import GetPath
from controllers.pickup_entity import PickupEntity
from controllers.request_path import RequestPath
from controllers.rotate_entity import RotateEntity
from controllers.inspect_inventory import InspectInventory
from factorio_entities import Entity, Boiler, FluidHandler, Position, Generator, Inserter, MiningDrill, TransportBelt, \
    OffshorePump, PumpJack, BeltGroup, EntityGroup, PipeGroup, ElectricityGroup
from factorio_instance import PLAYER, Direction
from factorio_types import Prototype
from utilities.groupable_entities import agglomerate_groupable_entities, _deduplicate_entities


class ConnectEntities(Action):

    def __init__(self, connection, game_state):
        self.game_state = game_state
        super().__init__(connection, game_state)
        self.request_path = RequestPath(connection, game_state)
        self.get_path = GetPath(connection, game_state)
        self.rotate_entity = RotateEntity(connection, game_state)
        self.pickup_entity = PickupEntity(connection, game_state)
        self.inspect_inventory = InspectInventory(connection, game_state)
        self.get_entities = GetEntities(connection, game_state)
        self.get_entity = GetEntity(connection, game_state)


    def _get_nearest_connection_point(self,
                                      fluid_handler_source: FluidHandler,
                                      existing_connection_position: Position,
                                      existing_connection_entity: Entity = None):

        if existing_connection_entity is not None:
            existing_offset_x = existing_connection_position.x - existing_connection_entity.position.x
            existing_offset_y = existing_connection_position.y - existing_connection_entity.position.y
        else:
            existing_offset_x = 0
            existing_offset_y = 0

        # By default, select the first connection point
        nearest_connection_point = fluid_handler_source.connection_points[0]
        nearest_distance = 10000000  # Large value

        for connection_point in fluid_handler_source.connection_points:
            possible_offset_x = connection_point.x - fluid_handler_source.position.x
            possible_offset_y = connection_point.y - fluid_handler_source.position.y

            # Calculate directional components
            dir_x = np.sign(possible_offset_x - existing_offset_x)
            dir_y = np.sign(possible_offset_y - existing_offset_y)

            # Check if points are facing each other
            # if dir_x == 0 and dir_y == 0:  # They are on top of each other, so just return this point
            #     return connection_point
            # elif dir_x == 0 and possible_offset_y * dir_y < 0:  # They are vertically aligned and facing each other
            #     continue
            # elif dir_y == 0 and possible_offset_x * dir_x < 0:  # They are horizontally aligned and facing each other
            #     continue
            # elif possible_offset_x * dir_x < 0 and possible_offset_y * dir_y < 0:  # They are diagonally aligned and facing each other
            #     continue

            # Calculate distance
            distance = abs(connection_point.x - existing_connection_position.x) + abs(
                connection_point.y - existing_connection_position.y)

            # Update if this distance is smaller
            if distance < nearest_distance:
                nearest_distance = distance
                nearest_connection_point = connection_point

        # The connection points need to be at the center of a tile. If either coordinate is an integer, it needs
        # to be rounded to the half-tile furthest away from the source position.
        # If the connection point is to the left of the source position, and a 0.5 x offset
        nearest_connection_point_x = nearest_connection_point.x
        nearest_connection_point_y = nearest_connection_point.y

        # This ensures that the connection point is always outside of the entity (no longer just bordering it)
        if nearest_connection_point_x % 1 == 0:
            if nearest_connection_point_x < fluid_handler_source.position.x:
                nearest_connection_point_x = nearest_connection_point_x - 0.5
            elif nearest_connection_point_x > fluid_handler_source.position.x:
                nearest_connection_point_x = nearest_connection_point_x + 0.5
        if nearest_connection_point_y % 1 == 0:
            if nearest_connection_point_y < fluid_handler_source.position.y:
                nearest_connection_point_y = nearest_connection_point_y - 0.5
            elif nearest_connection_point_y > fluid_handler_source.position.y:
                nearest_connection_point_y = nearest_connection_point_y + 0.5

        nearest_connection_point = Position(x=nearest_connection_point_x, y=nearest_connection_point_y)


        # # If the connection point is to the left of the source position, and a 0.5 x offset
        # if nearest_connection_point.x < fluid_handler_source.position.x:
        #     nearest_connection_point = Position(x=nearest_connection_point.x + 0.5, y=nearest_connection_point.y)
        # # If the connection point is to the right of the source position, and a -0.5 x offset
        # elif nearest_connection_point.x > fluid_handler_source.position.x:
        #     nearest_connection_point = Position(x=nearest_connection_point.x - 0.5, y=nearest_connection_point.y)
        #
        # # If the connection point is above the source position, and a 0.5 y offset
        # if nearest_connection_point.y < fluid_handler_source.position.y:
        #     nearest_connection_point = Position(x=nearest_connection_point.x, y=nearest_connection_point.y - 0.5)
        # # If the connection point is below the source position, and a -0.5 y offset
        # elif nearest_connection_point.y > fluid_handler_source.position.y:
        #     nearest_connection_point = Position(x=nearest_connection_point.x, y=nearest_connection_point.y + 0.5)

        return nearest_connection_point

    def _round_position(self, position: Position):
        return Position(x=math.floor(position.x), y=math.floor(position.y))


    def __call__(self,
                 source: Union[Position, Entity, EntityGroup],
                 target: Union[Position, Entity, EntityGroup],
                 connection_type: Prototype = Prototype.Pipe,
                 dry_run: bool = False
                 ) -> List[Union[Entity, EntityGroup]]:
        """
        Connect two entities or positions.
        :param source: First entity or position
        :param target: Second entity or position
        :param connection_type: a Pipe, TransportBelt or ElectricPole
        :example connect_entities(source=boiler, target=generator, connection_type=Prototype.Pipe)
        :example connect_entities(source=miner, target=stone_furnace, connection_type=Prototype.TransportBelt)
        :return: List of entities that were created
        """
        try:
            connection_prototype, metaclass = connection_type.value
            source_entity = None
            target_entity = None
            pathing_radius = 0

            # get the inventory
            inventory = self.inspect_inventory()
            # get the number of the connection_prototype in the inventory
            number_of_connection_prototype = inventory.get(connection_prototype, 0)

            if isinstance(source, BeltGroup):
                source_entity = source
                source_position = Position(x=source_entity.output_position.x, y=source_entity.output_position.y)
            elif isinstance(source, Entity) or isinstance(source, EntityGroup):
                source_entity = source
                source_position = Position(x=source_entity.position.x, y=source_entity.position.y)
            elif isinstance(source, Position):
                source_position = source
            else:
                raise TypeError("Source must be either an Entity, Position or EntityGroup")

            if isinstance(target, Entity) or isinstance(target, EntityGroup):
                target_entity = target
                target_position = Position(x=target_entity.position.x, y=target_entity.position.y)
            elif isinstance(target, Position):
                target_position = target
            else:
                raise TypeError("Target must be either an Entity or Position.")

            if source_entity:
                x_sign = numpy.sign(source_entity.position.x - target_position.x)
                y_sign = numpy.sign(source_entity.position.y - target_position.y)
            else:
                x_sign = numpy.sign(source_position.x - target_position.x)
                y_sign = numpy.sign(source_position.y - target_position.y)

            if isinstance(source_entity, BeltGroup):
                source_position = source_entity.outputs[0].position # TODO This should be the nearest output to the source position
            elif source_entity and isinstance(source, Entity) and (connection_type.name == Prototype.Pipe.name or connection_type.name == Prototype.TransportBelt.name):
                if isinstance(source_entity, PumpJack) and connection_type.name == Prototype.Pipe.name:
                    source_position = source_entity.connection_points[0]
                    pass
                elif isinstance(source_entity, FluidHandler) and connection_type.name == Prototype.Pipe.name:
                    if isinstance(source_entity, OffshorePump):
                        source_position = Position(x=source_entity.connection_points[0].x,
                                                   y=source_entity.connection_points[0].y)
                    elif isinstance(source_entity, Boiler):
                        if target_entity and isinstance(target_entity, Generator):
                            #source_position = self._round_position(source_entity.steam_output_point)
                            x_diff_source_position_target_position = source_entity.position.x - source_entity.steam_output_point.x
                            y_diff_source_position_target_position = source_entity.position.y - source_entity.steam_output_point.y
                            BOILER_WIDTH = 3
                            OFFSET = 0
                            # check if steam_output_point is on the top, bottom, left or right of the boiler, if so, add a 0.5 offset to the position in the direction of the generator
                            if x_diff_source_position_target_position == 0:
                                if y_diff_source_position_target_position < 0:
                                    source_position = Position(x=source_entity.position.x, y=source_entity.position.y + BOILER_WIDTH/2 + OFFSET)
                                else:
                                    source_position = Position(x=source_entity.position.x, y=source_entity.position.y - BOILER_WIDTH/2 - OFFSET)
                            elif y_diff_source_position_target_position == 0:
                                if x_diff_source_position_target_position < 0:
                                    source_position = Position(x=source_entity.position.x + BOILER_WIDTH/2 + OFFSET, y=source_entity.position.y)
                                else:
                                    source_position = Position(x=source_entity.position.x - BOILER_WIDTH/2 - OFFSET, y=source_entity.position.y)

                        elif target_entity and isinstance(target_entity, OffshorePump):
                            source_position = self._get_nearest_connection_point(source_entity,
                                                                                 source_position,
                                                                                 existing_connection_entity=target_entity)

                    else:
                        source_position = self._get_nearest_connection_point(source_entity,
                                                                             target_position,
                                                                             existing_connection_entity=target_entity)

                elif isinstance(source_entity, Inserter):
                    source_position = source_entity.drop_position
                elif isinstance(source_entity, MiningDrill):
                    source_position = source_entity.drop_position
                elif isinstance(source_entity, TransportBelt):
                    source_position = source_entity.position
                else:
                    source_position = Position(x=source_entity.position.x-x_sign*source_entity.tile_dimensions.tile_width/2,
                                               y=source_entity.position.y-y_sign*source_entity.tile_dimensions.tile_height/2)
            elif connection_type.name == Prototype.TransportBelt.name:
                # If we are connecting a position with a transport belt, we need to add 0.5 to the position to prevent
                # Weird behaviour from the pathfinding
                source_position = Position(x=math.floor(source_position.x)+0.5, y=math.floor(source_position.y)+0.5)
                pass




            if isinstance(target_entity, BeltGroup):
                belts = target_entity.belts
                belt_positions = [belt.position for belt in belts]
                # get the nearest belt to the source entity
                min_belt_position = min(belt_positions, key=lambda x: source_position.distance(x))
                if min_belt_position.distance(source_position) < 0.5:
                    return [target]
                # get the belt with the target_position
                target_belt = [belt for belt in belts if belt.position == min_belt_position][0]
                target_position = target_belt.input_position
            elif isinstance(target, Entity) and (connection_type.name == Prototype.Pipe.name or connection_type.name == Prototype.TransportBelt.name):
                if isinstance(target_entity, FluidHandler) and connection_type.name == Prototype.Pipe.name:
                    if isinstance(target_entity, Boiler):
                        if isinstance(source_entity, OffshorePump):
                            target_position = self._get_nearest_connection_point(target_entity,
                                                                                 source_position,
                                                                                 existing_connection_entity=source_entity)
                        else:
                            target_position = target_entity.steam_input_point
                    elif isinstance(target_entity, Boiler) and isinstance(source_entity, Generator):
                        target_position = target_entity.steam_input_point
                        pass
                    else:
                        target_position = self._get_nearest_connection_point(target_entity,
                                                                             source_position,
                                                                             existing_connection_entity=source_entity)
                        #target_position = Position(x=target_position.x+0.5, y=target_position.y+0.5)
                        target_position = Position(x=target_position.x, y=target_position.y)

                elif isinstance(target_entity, Inserter):
                    target_position = target_entity.pickup_position
                elif isinstance(target_entity, MiningDrill):
                    target_position = target_entity.drop_position
                elif isinstance(target_entity, TransportBelt):
                    target_position = target_entity.position
                else:
                    target_position = Position(x=target_entity.position.x + x_sign*source_entity.tile_dimensions.tile_width/2,
                                               y=target_entity.position.y + y_sign*source_entity.tile_dimensions.tile_height/2)
            elif connection_type.name == Prototype.TransportBelt.name:# or connection_type.name == Prototype.Pipe.name:
                # If we are connecting a position with a transport belt / pipe, we need to add 0.5 to the position to prevent
                # Weird behaviour from the pathfinding
                target_position = Position(x=math.floor(target_position.x) + 0.5, y=math.floor(target_position.y) + 0.5)
                pass

            if isinstance(source_entity, PipeGroup) and isinstance(target_entity, PipeGroup):
                # If the source_entity and the target_entity is the same object, ensure there are only 2 input_positions
                # And set them.
                if source_entity.pipes[0].position == target_entity.pipes[0].position:
                    if len(source_entity.input) == 2:
                        source_position = source_entity.inputs[0].position
                        target_position = target_entity.inputs[1].position
                    else:
                        raise Exception("PipeGroup must have only 2 input_position if connecting to itself.")
                else:
                    # check each output_position from the source_entity, and each input_position from the target_entity
                    # determine which pair is the closest, and connect them
                    shortest_distance = 1000000
                    for source_output in source_entity.outputs:
                        source_output_position = source_output.output_position
                        for target_input in target_entity.inputs:
                            target_input_position = target_input.input_position
                            distance = abs(source_output_position.x - target_input_position.x) + abs(source_output_position.y - target_input_position.y)
                            if distance < shortest_distance:
                                shortest_distance = distance
                                source_position = source_output_position
                                target_position = target_input_position


            # Move the source and target positions to the center of the tile
            target_position = Position(x=round(target_position.x*2)/2, y=round(target_position.y*2)/2)
            source_position = Position(x=round(source_position.x*2)/2, y=round(source_position.y*2)/2)
            if connection_type == Prototype.Pipe or connection_type == Prototype.TransportBelt:
                try:
                    # Attempt to avoid entities
                    path_handle = self.request_path(finish=Position(x=target_position.x, y=target_position.y),
                                                    start=source_position,
                                                    allow_paths_through_own_entities=False,
                                                    radius=pathing_radius)
                    sleep(0.05) # To ensure the pathing system actually computes a path
                    response, elapsed = self.execute(PLAYER,
                                                     source_position.x,
                                                     source_position.y,
                                                     target_position.x,
                                                     target_position.y,
                                                     path_handle,
                                                     connection_prototype,
                                                     dry_run,
                                                     number_of_connection_prototype)
                    if not isinstance(response, dict) and response != "Passed":
                        raise Exception(
<<<<<<< HEAD
                            f"Error with connecting entities - Could not fully connect {connection_prototype} from {(source_position)} to {(target_position)}.",
                            response.lstrip())
=======
                            f"Could not connect {connection_prototype} from {(source_position)} to {(target_position)}. {self.get_error_message(response.lstrip())}")
>>>>>>> 175cab0d

                except Exception as e:
                    # But accept allowing paths through own entities if it fails
                    path_handle = self.request_path(finish=Position(x=target_position.x, y=target_position.y),
                                                    start=source_position, allow_paths_through_own_entities=True,
                                                    radius=pathing_radius)
                    sleep(0.05)  # To ensure the pathing system actually computes a path
                    response, elapsed = self.execute(PLAYER,
                                                     source_position.x,
                                                     source_position.y,
                                                     target_position.x,
                                                     target_position.y,
                                                     path_handle,
                                                     connection_prototype,
                                                     dry_run,
                                                     number_of_connection_prototype)
            else:
                pathing_radius = 4 # Larger radius because we are using poles that don't need exact placement
                path_handle = self.request_path(finish=target_position,
                                                start=source_position,
                                                allow_paths_through_own_entities=True,
                                                radius=pathing_radius)
                sleep(0.05)  # To ensure the pathing system actually computes a path
                response, elapsed = self.execute(PLAYER,
                                                 source_position.x,
                                                 source_position.y,
                                                 target_position.x,
                                                 target_position.y,
                                                 path_handle,
                                                 connection_prototype,
                                                 dry_run,
                                                 number_of_connection_prototype)
            if not isinstance(response, dict) and response != "Passed":
<<<<<<< HEAD
                raise Exception(f"Error with connecting entities - Could not connect {connection_prototype} from {(source_position)} to {(target_position)}.", response.lstrip())
=======
                raise Exception(f"Could not connect {connection_prototype} from {(source_position)} to {(target_position)}. {self.get_error_message(response.lstrip())}")
>>>>>>> 175cab0d

            if dry_run:
                return {"number_of_entities_required": response["number_of_entities"],
                        "number_of_entities_available": number_of_connection_prototype}

            success = response.get('connected', False)
            entities_list = response.get('entities', {}).values()
            path = []
            groupable_entities = []
            for value in entities_list:
                if isinstance(value, dict):
                    try:
                        if not value['warnings']:
                            del value['warnings']
                            value['warnings'] = []
                        else:
                            warnings = value['warnings']
                            if isinstance(warnings, dict):
                                warnings = list(warnings.values())
                            else:
                                warnings = [warnings]
                            value['warnings'] = warnings
                        entity = metaclass(prototype=connection_type, **value)

                        if entity.prototype in (Prototype.TransportBelt, Prototype.Pipe, Prototype.SmallElectricPole, Prototype.BigElectricPole, Prototype.MediumElectricPole):
                            groupable_entities.append(entity)
                        else:
                            path.append(entity)
                    except Exception as e:
                        if not value:
                            continue
                        raise Exception(f"Could not create {connection_prototype} object from response: {response}", e)


            deduplicated_path = _deduplicate_entities(path)

            entity_groups = []
            # If we are connecting to an existing belt group, we need to agglomerate them all together
            if connection_type == Prototype.TransportBelt:
                if isinstance(source_entity, BeltGroup):
                    #entity_groups = agglomerate_groupable_entities(source_entity.belts + groupable_entities)
                    entity_groups = agglomerate_groupable_entities(groupable_entities)
                    #entity_groups[0].inputs = source_entity.inputs
                elif isinstance(target_entity, BeltGroup):
                    entity_groups = agglomerate_groupable_entities(groupable_entities + target_entity.belts)
                    #entity_groups[0].outputs = target_entity.outputs
                else:
                    entity_groups = agglomerate_groupable_entities(groupable_entities)

                for entity_group in entity_groups:
                    entity_group.belts = _deduplicate_entities(entity_group.belts)
            elif connection_type == Prototype.Pipe:
                if isinstance(source_entity, PipeGroup):
                    entity_groups = agglomerate_groupable_entities(source_entity.pipes + groupable_entities)
                elif isinstance(target_entity, PipeGroup):
                    entity_groups = agglomerate_groupable_entities(groupable_entities + target_entity.pipes)
                else:
                    entity_groups = agglomerate_groupable_entities(groupable_entities)

                for entity_group in entity_groups:
                    entity_group.pipes = _deduplicate_entities(entity_group.pipes)
            elif connection_type in (Prototype.SmallElectricPole, Prototype.BigElectricPole, Prototype.MediumElectricPole):
                entity_groups = self.get_entities({Prototype.SmallElectricPole, Prototype.BigElectricPole, Prototype.MediumElectricPole}, source_position)


            # If the source and target entities are both BeltGroups, we need to make sure that the final belt is rotated
            # to face the first belt of the source entity group.
            if isinstance(source_entity, BeltGroup) and isinstance(target_entity, BeltGroup):
                self.rotate_final_belt_when_connecting_groups(entity_groups[0], source_entity)

            # if we have more than one entity group - but one of them only has one entity (i.e it is dangling) we
            # should pick it up back into the inventory, as the connect entities routine should not have created it
            if len(entity_groups) > 1:
                for entity_group in entity_groups:
                    if connection_type == Prototype.TransportBelt:
                        if len(entity_group.belts) == 1:
                            #self.pickup_entity(connection_type, entity_group.belts[0].position)
                            entity_groups.remove(entity_group)
                    elif connection_type == Prototype.Pipe:
                        if len(entity_group.pipes) == 1:
                            self.pickup_entity(connection_type, entity_group.pipes[0].position)
                            entity_groups.remove(entity_group)

            # Use the new deduplication function
            return deduplicated_path + entity_groups
        except Exception as e:
            raise e

    def rotate_final_belt_when_connecting_groups(self, new_belt: BeltGroup, target: BeltGroup) -> BeltGroup:
        if not new_belt.outputs:
            return new_belt
        source_belt = new_belt.outputs[0]
        target_belt = target.inputs[0]
        if source_belt.position.x < target_belt.position.x and not source_belt.direction.value == Direction.LEFT.value: # We only want to curve the belt, not invert it
            # It is necessary to use the direction enums from the game state
            source_belt = self.rotate_entity(source_belt, Direction.RIGHT)
        elif source_belt.position.x > target_belt.position.x and not source_belt.direction.value == Direction.RIGHT.value:
            source_belt = self.rotate_entity(source_belt, Direction.LEFT)
        elif source_belt.position.y < target_belt.position.y and not source_belt.direction.value == Direction.UP.value:
            source_belt = self.rotate_entity(source_belt, Direction.DOWN)
        elif source_belt.position.y > target_belt.position.y and not source_belt.direction.value == Direction.DOWN.value:
            source_belt = self.rotate_entity(source_belt, Direction.UP)

        # Check to see if this is still a source / terminus
        target_belt = self.get_entity(target_belt.prototype, target_belt.position)

        new_belt.outputs[0] = source_belt
        for belt in new_belt.belts:
            if belt.position == source_belt.position:
                belt.input_position = source_belt.input_position
                belt.output_position = source_belt.output_position
                belt.direction = source_belt.direction
                belt.is_source = source_belt.is_source
                belt.is_terminus = source_belt.is_terminus

                if not belt.is_terminus and belt in new_belt.outputs:
                    new_belt.outputs.remove(belt)
                if not belt.is_source and belt in new_belt.inputs:
                    new_belt.inputs.remove(belt)

            if belt.position == target_belt.position:
                belt.is_source = target_belt.is_source
                belt.is_terminus = target_belt.is_terminus

                if not belt.is_terminus and belt in new_belt.outputs:
                    new_belt.outputs.remove(belt)
                if not belt.is_source and belt in new_belt.inputs:
                    new_belt.inputs.remove(belt)

        return new_belt<|MERGE_RESOLUTION|>--- conflicted
+++ resolved
@@ -318,12 +318,7 @@
                                                      number_of_connection_prototype)
                     if not isinstance(response, dict) and response != "Passed":
                         raise Exception(
-<<<<<<< HEAD
-                            f"Error with connecting entities - Could not fully connect {connection_prototype} from {(source_position)} to {(target_position)}.",
-                            response.lstrip())
-=======
-                            f"Could not connect {connection_prototype} from {(source_position)} to {(target_position)}. {self.get_error_message(response.lstrip())}")
->>>>>>> 175cab0d
+                            f"Error with connecting entities - Could not fully connect {connection_prototype} from {(source_position)} to {(target_position)}. {self.get_error_message(response.lstrip())}")
 
                 except Exception as e:
                     # But accept allowing paths through own entities if it fails
@@ -357,11 +352,7 @@
                                                  dry_run,
                                                  number_of_connection_prototype)
             if not isinstance(response, dict) and response != "Passed":
-<<<<<<< HEAD
-                raise Exception(f"Error with connecting entities - Could not connect {connection_prototype} from {(source_position)} to {(target_position)}.", response.lstrip())
-=======
-                raise Exception(f"Could not connect {connection_prototype} from {(source_position)} to {(target_position)}. {self.get_error_message(response.lstrip())}")
->>>>>>> 175cab0d
+                raise Exception(f"Error with connecting entities - Could not connect {connection_prototype} from {(source_position)} to {(target_position)}. {self.get_error_message(response.lstrip())}")
 
             if dry_run:
                 return {"number_of_entities_required": response["number_of_entities"],

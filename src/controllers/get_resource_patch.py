--- conflicted
+++ resolved
@@ -1,8 +1,4 @@
-<<<<<<< HEAD
-from typing import Tuple, Union
-=======
 from typing import Tuple, Union, Optional
->>>>>>> 94f0ec24
 
 import numpy as np
 from scipy import ndimage
@@ -24,11 +20,7 @@
                  position: Position,
                  radius: int = 10,
                  #relative=False
-<<<<<<< HEAD
-                 ) -> Union[ResourcePatch, None]:
-=======
                  ) -> Optional[ResourcePatch]:
->>>>>>> 94f0ec24
         """
         Get the resource patch at position (x, y) if it exists in the radius.
         if radius is set to 0, it will only check the exact position for this resource patch.

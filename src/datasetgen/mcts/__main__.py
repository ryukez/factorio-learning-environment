import json
import sys
sys.path.append(r"C:\Users\martb\Documents\paperpclip_max\PaperclipMaximiser\src")
sys.path.append(r"C:\Users\martb\Documents\paperpclip_max\PaperclipMaximiser")

import os
import random
import asyncio
import concurrent.futures
from typing import List, Tuple, Dict
from pathlib import Path

from dotenv import load_dotenv
from rich import print

from datasetgen.auto_curriculum.plan_sampler import PlanSampler
from datasetgen.mcts.blueprint_scenario_sampler import BlueprintScenarioSampler
from datasetgen.mcts.chunked_mcts import ChunkedMCTS
from datasetgen.mcts.conversation import Conversation, Message
from datasetgen.mcts.parallel_mcts import ParallelMCTS
from datasetgen.mcts.parallel_mcts_config import ParallelMCTSConfig
from datasetgen.mcts.conversation_formatter import StructurePreservingFormatter, PLANNING_ADDITION_PROMPT
from datasetgen.mcts.db_client import DBClient
from datasetgen.mcts.game_state import GameState
from datasetgen.mcts.program import Program
from datasetgen.mcts.samplers.kld_achievement_sampler import KLDiversityAchievementSampler
from factorio_instance import FactorioInstance
from llm_factory import LLMFactory
from cluster.local.cluster_ips import get_local_container_ips

# Configure environment
os.environ.update({
    "FORCE_COLOR": "1",
    "TERM": "xterm-256color"
})

load_dotenv()
#MODEL = "ft:gpt-4o-mini-2024-07-18:paperplane-ai:mcts-pruned-unmasked:AYH6LsSe"
MODEL = "ft:gpt-4o-mini-2024-07-18:paperplane-ai:mcts-pruned-masked:AYIViDdb"

def create_factorio_instances() -> List[FactorioInstance]:
    """Create Factorio instances in parallel from local servers"""
    def init_instance(params: Tuple[str, int, int]) -> FactorioInstance:
        ip, udp_port, tcp_port = params
        return FactorioInstance(
            address=ip,
            tcp_port=tcp_port,
            bounding_box=200,
            fast=True,
            cache_scripts=False,
            inventory={}
        )

    ips, udp_ports, tcp_ports = get_local_container_ips()
    with concurrent.futures.ThreadPoolExecutor() as executor:
        return list(executor.map(init_instance, zip(ips, udp_ports, tcp_ports)))

async def create_seed_programs(
    mcts: ChunkedMCTS,
    plan_sampler: PlanSampler,
    n_seeds: int = 100,
) -> List[Program]:
    """Generate seed programs from scenarios"""
    # Calculate default reward from existing programs
    rewards = await mcts.db.get_all_program_rewards(version=mcts.version)
    rewards = [r for r in rewards if r >= 0]
    default_reward = 10.0

    # Select random scenarios
    scenario_dir = Path(plan_sampler.starting_scenarios_folder)
    scenarios = [f for f in scenario_dir.iterdir() if f.is_dir()]
    selected_scenarios = random.sample(scenarios, min(n_seeds, len(scenarios)))

    seeded_programs = []
    instance = mcts.evaluator.instances[0]

    for scenario in selected_scenarios:
        # Get game state and generate plan
        game_state = plan_sampler.get_game_state(instance, scenario)
        if not game_state:
            continue

        objective, response = plan_sampler(instance, game_state)
        if len(objective) < 100:
            continue

        # Format objective as proper docstring
        objective = f'"""\n{objective.strip()}\n"""'

        # Create conversation context
        conversation = Conversation(messages=[
            Message(role="system", content=mcts.system_prompt),
            Message(role="user", content=f"Starting Inventory: {game_state.inventory.dict()}"),
            Message(role="assistant", content=objective)
        ])

        # Extract token usage
        try:
            token_usage = getattr(response.usage, 'total_tokens', None)
            completion_tokens = getattr(response.usage, 'completion_tokens', response.usage.output_tokens)
            prompt_tokens = getattr(response.usage, 'prompt_tokens', response.usage.input_tokens)
        except AttributeError:
            completion_tokens = response.usage.completion_tokens
            prompt_tokens = response.usage.prompt_tokens
            token_usage = prompt_tokens + completion_tokens

        # Create program
        program = Program(
            id=hash((objective, str(conversation.messages))),
            code=objective,
            conversation=conversation,
            value=default_reward,
            state=game_state,
            version=mcts.version,
            version_description=mcts.version_description,
            token_usage=token_usage,
            completion_token_usage=completion_tokens,
            prompt_token_usage=prompt_tokens,
            model=MODEL
        )
        seeded_programs.append(program)

    return seeded_programs


async def get_seed_programs(
        mcts: ChunkedMCTS,
        plan_sampler: 'PlanSampler',
        n_seeds: int = 100,
) -> List[Program]:
    existing_rewards = await mcts.db.get_all_program_rewards(version=mcts.version)
    # filter out rewards < 0
    existing_rewards = list(filter(lambda x: x >= 0, existing_rewards))
    default_reward = (max(existing_rewards)-min(existing_rewards))/2 if existing_rewards else 10.0
    seeded_programs: List[Program] = []
    instance = mcts.evaluator.instances[0]

    # Get all available scenarios
    scenarios = [f for f in os.listdir(plan_sampler.starting_scenarios_folder)
                 if os.path.isdir(os.path.join(plan_sampler.starting_scenarios_folder, f))]

    seeds_per_scenario = n_seeds // len(scenarios)
    remaining_seeds = n_seeds % len(scenarios)

    for scenario in scenarios:
        num_samples = seeds_per_scenario + (1 if remaining_seeds > 0 else 0)
        remaining_seeds -= 1

        for _ in range(num_samples):
            game_state = plan_sampler.get_game_state(instance, scenario)
            if not game_state:
                continue

            objective, response = plan_sampler(instance, game_state)

            if len(objective) < 100:
                continue

            conversation = Conversation(messages=[
                Message(role="system", content=mcts.system_prompt),
                Message(role="user",
                        content=f"Inventory: {json.dumps(game_state.inventory.__dict__)}\n\n{PLANNING_ADDITION_PROMPT}"),
                Message(role="assistant", content=objective)
            ])
            messages = conversation.model_dump()['messages']
            if not objective.strip().startswith('"""'):
                objective = '"""\n'+objective

            program = Program(
                id=hash((objective, json.dumps(messages))),
                code=objective,
                conversation=conversation,
                value=default_reward,
                state=game_state,
                version=mcts.version,
                version_description=mcts.version_description,
                token_usage=response.usage.total_tokens if hasattr(response, 'usage') else None,
                completion_token_usage=response.usage.completion_tokens if hasattr(response, 'usage') else None,
                prompt_token_usage=response.usage.prompt_tokens if hasattr(response, 'usage') else None,
                model=MODEL
            )
            seeded_programs.append(program)

    return seeded_programs


async def create_blueprint_seeds(
        mcts: ChunkedMCTS,
        db_config: Dict[str, str],
        n_seeds: int = 10
) -> List[Program]:
    """Generate seed programs from blueprint scenarios"""
    sampler = BlueprintScenarioSampler(
        db_config=db_config,
        system_prompt=mcts.system_prompt
    )
    return await sampler.sample_scenarios(
        instance=mcts.evaluator.instances[0],
        n_samples=n_seeds
    )


async def main():
    # Configuration
    CONFIG = {
        #'model': "ft:gpt-4o-2024-08-06:paperplane-ai:fact-self-gen-planning:AQzcPI91",
        "model": MODEL,
        'prompt_path': "../../prompts/bottoms_up_prompts/finetuning_prompts/system_message_policy_refined.md",
<<<<<<< HEAD
        'version': 105,
        'version_desc': "Namespace reinit / Seeded / Multi-MCTS / No planning prompt in user messages / Step-wise evaluation / Refined system prompt",
        'max_conv_len': 20,
=======
        'version': 39,
        'version_desc': "KLD Diversity Sampling / Tick based sleep / Step-wise evaluation",
        'max_conv_len': 30,
>>>>>>> 193704fa
        'logit_bias': { # We add these logit biases to prevent sampling the truncated code of previous messages.
            "15714": -100,  # 'LINE'
            "145968": -100, # ' CUT'
            "27": -100,     # '<'
            "20225": -100   # '/>'
        }
    }


    # Initialize components
    llm = LLMFactory(CONFIG['model'])
    db_client = DBClient(
        max_conversation_length=CONFIG['max_conv_len'],
        host=os.getenv("SKILLS_DB_HOST"),
        port=os.getenv("SKILLS_DB_PORT"),
        dbname=os.getenv("SKILLS_DB_NAME"),
        user=os.getenv("SKILLS_DB_USER"),
        password=os.getenv("SKILLS_DB_PASSWORD")
    )

    # Sampler
    sampler = KLDiversityAchievementSampler(db_client)

    # Set up Factorio instances
    instances = create_factorio_instances()
    for instance in instances:
        instance.speed(10)

    initial_state = GameState.from_instance(instances[0])

    # Load system prompt
    #with open(CONFIG['prompt_path']) as f:
    #    system_prompt = f.read().format(schema=instances[0].get_system_prompt())
    system_prompt = instances[0].get_system_prompt()

    # Initialize MCTS
    print("Initializing MCTS...")
    mcts_config = ParallelMCTSConfig(
        n_parallel=1,
        system_prompt=system_prompt,
        initial_state=initial_state,
        mcts_class=ChunkedMCTS,
        sampler=sampler,
        mcts_kwargs={
            'logit_bias': CONFIG['logit_bias'],
            'version': CONFIG['version'],
            'version_description': CONFIG['version_desc'],
            'formatter': StructurePreservingFormatter(planning=True)
        }
    )

    parallel_mcts = ParallelMCTS(
        instances=instances,
        db_client=db_client,
        llm_factory=llm,
        config=mcts_config
    )

    # Generate and save seed programs from the finetuned model.
    # print("Sampling seed scenarios...")
    # sampler = PlanSampler(CONFIG['model'], CONFIG['prompt_path'], "../../skills/data_scenarios/starting_scenarios")
    # seeded_programs = await create_seed_programs(parallel_mcts.instance_groups[0].mcts, sampler, n_seeds=5)
    # for program in seeded_programs:
    #     await db_client.create_program(program)

    # Generate and save seed programs from blueprints
    # print("Sampling blueprint scenarios...")
    # blueprint_seeds = await create_blueprint_seeds(
    #     parallel_mcts.instance_groups[0].mcts,
    #     {
    #         'host': os.getenv("SKILLS_DB_HOST"),
    #         'port': os.getenv("SKILLS_DB_PORT"),
    #         'dbname': os.getenv("SKILLS_DB_NAME"),
    #         'user': os.getenv("SKILLS_DB_USER"),
    #         'password': os.getenv("SKILLS_DB_PASSWORD")
    #     },
    #     n_seeds=10
    # )
    #
    # for program in blueprint_seeds:
    #     await db_client.create_program(program)

    # Run search
    print("Starting MCTS search...")
<<<<<<< HEAD
    await parallel_mcts.search(n_iterations = 33, skip_failures=False)
=======
    await parallel_mcts.search(n_iterations=1000, skip_failures=False)
>>>>>>> 193704fa

if __name__ == '__main__':
    asyncio.run(main())<|MERGE_RESOLUTION|>--- conflicted
+++ resolved
@@ -206,15 +206,9 @@
         #'model': "ft:gpt-4o-2024-08-06:paperplane-ai:fact-self-gen-planning:AQzcPI91",
         "model": MODEL,
         'prompt_path': "../../prompts/bottoms_up_prompts/finetuning_prompts/system_message_policy_refined.md",
-<<<<<<< HEAD
-        'version': 105,
-        'version_desc': "Namespace reinit / Seeded / Multi-MCTS / No planning prompt in user messages / Step-wise evaluation / Refined system prompt",
-        'max_conv_len': 20,
-=======
-        'version': 39,
+        'version': 110,
         'version_desc': "KLD Diversity Sampling / Tick based sleep / Step-wise evaluation",
         'max_conv_len': 30,
->>>>>>> 193704fa
         'logit_bias': { # We add these logit biases to prevent sampling the truncated code of previous messages.
             "15714": -100,  # 'LINE'
             "145968": -100, # ' CUT'
@@ -299,11 +293,7 @@
 
     # Run search
     print("Starting MCTS search...")
-<<<<<<< HEAD
-    await parallel_mcts.search(n_iterations = 33, skip_failures=False)
-=======
     await parallel_mcts.search(n_iterations=1000, skip_failures=False)
->>>>>>> 193704fa
 
 if __name__ == '__main__':
     asyncio.run(main())
import json
from dataclasses import dataclass, field
from enum import Enum
<<<<<<< HEAD
from typing import List, Dict, Any, Union, Optional
=======
from importlib.metadata import metadata
from typing import List, Dict, Any, Union
>>>>>>> 29a075a7

from pydantic import BaseModel, Field 

from datasetgen.mcts.game_state import GameState
from factorio_entities import Direction as DirectionA, Entity, EntityGroup
from factorio_instance import Direction

class EntityEncoder(json.JSONEncoder):
    def default(self, obj: Any) -> Any:
        if isinstance(obj, Direction):
            return obj.value
        if isinstance(obj, Enum):
            if hasattr(obj, "value") and isinstance(obj.value, tuple):
                return obj.value[0]
            return obj.value
        if hasattr(obj, "dict"):
            return obj.dict()
        if hasattr(obj, "__dict__"):
            return {k: v for k, v in obj.__dict__.items()
                   if not k.startswith('_')}
        return super().default(obj)

def entity_serializer(obj: Any) -> Dict:
    """Custom serializer for entity-related objects"""
    if isinstance(obj, DirectionA) or isinstance(obj, Direction):
        return obj.value
    if isinstance(obj, Enum):
        if hasattr(obj, "value") and isinstance(obj.value, tuple):
            return obj.value[0]
        return obj.value
    if hasattr(obj, "dict"):
        return obj.dict()
    if hasattr(obj, "__dict__"):
        return {k: v for k, v in obj.__dict__.items()
               if not k.startswith('_')}
    raise TypeError(f"Object of type {type(obj)} is not serializable")


class Message(BaseModel):
    role: str
    content: str
    metadata: Dict[str, Any] = Field(default_factory=dict)


class GenerationParameters(BaseModel):
    model: str
    n: int = 1
    temperature: int = 0.7
    max_tokens: int = 2048
    logit_bias: Optional[Dict[str, float]] = None
    stop_sequences: Optional[List] = None
    

class Conversation(BaseModel):
    """Tracks dialogue between LLM and Factorio"""
    messages: List[Message] = Field(default_factory=list)

    @classmethod
    def parse_raw(cls, data: Dict[str, Any]) -> 'Conversation':
        messages = [Message(**msg) if isinstance(msg, dict) else msg
                    for msg in data['messages']]
        return cls(messages=messages)

    def add_result(self, program: str, response: str, **kwargs):
        """Add program execution result to conversation"""
        self.messages.append(Message(role="assistant",content=program, metadata=kwargs))
        self.messages.append(Message(role="user", content=f"Execution result: \n{response}"))

            # Updated state:
            # Inventory: {json.dumps(new_state.inventory.__dict__, indent=2)}
            # Entities: {json.dumps(entities, indent=2, cls=EntityEncoder)}"""))<|MERGE_RESOLUTION|>--- conflicted
+++ resolved
@@ -1,12 +1,8 @@
 import json
 from dataclasses import dataclass, field
 from enum import Enum
-<<<<<<< HEAD
+from importlib.metadata import metadata
 from typing import List, Dict, Any, Union, Optional
-=======
-from importlib.metadata import metadata
-from typing import List, Dict, Any, Union
->>>>>>> 29a075a7
 
 from pydantic import BaseModel, Field 
 
@@ -58,6 +54,7 @@
     max_tokens: int = 2048
     logit_bias: Optional[Dict[str, float]] = None
     stop_sequences: Optional[List] = None
+    presency_penalty: Optional[float] = 0
     
 
 class Conversation(BaseModel):

from typing import Tuple, Any, Union, Dict, Set
from typing import List, Optional
from enum import Enum
from pydantic import BaseModel, PrivateAttr, root_validator


# This should really live in `factorio_types`, but it's here to prevent a circular import
class EntityStatus(Enum):
    WORKING = "working"
    NORMAL = "normal"
    NO_POWER = "no_power"
    LOW_POWER = "low_power"
    NO_FUEL = "no_fuel"
    EMPTY = "empty"
    #DISABLED_BY_CONTROL_BEHAVIOR = "disabled_by_control_behavior"
    #OPENED_BY_CIRCUIT_NETWORK = "opened_by_circuit_network"
    #CLOSED_BY_CIRCUIT_NETWORK = "closed_by_circuit_network"
    #DISABLED_BY_SCRIPT = "disabled_by_script"
    #MARKED_FOR_DECONSTRUCTION = "marked_for_deconstruction"
    NOT_PLUGGED_IN_ELECTRIC_NETWORK = "not_plugged_in_electric_network"
    #NETWORKS_CONNECTED = "networks_connected"
    #NETWORKS_DISCONNECTED = "networks_disconnected"
    CHARGING = "charging"
    DISCHARGING = "discharging"
    FULLY_CHARGED = "fully_charged"
    #OUT_OF_LOGISTIC_NETWORK = "out_of_logistic_network"
    NO_RECIPE = "no_recipe"
    NO_INGREDIENTS = "no_ingredients"
    NO_INPUT_FLUID = "no_input_fluid"
    NO_RESEARCH_IN_PROGRESS = "no_research_in_progress"
    NO_MINABLE_RESOURCES = "no_minable_resources"
    LOW_INPUT_FLUID = "low_input_fluid"
    FLUID_INGREDIENT_SHORTAGE = "fluid_ingredient_shortage"
    FULL_OUTPUT = "full_output"
    FULL_BURNT_RESULT_OUTPUT = "full_burnt_result_output"
    ITEM_INGREDIENT_SHORTAGE = "item_ingredient_shortage"
    MISSING_REQUIRED_FLUID = "missing_required_fluid"
    MISSING_SCIENCE_PACKS = "missing_science_packs"
    WAITING_FOR_SOURCE_ITEMS = "waiting_for_source_items"
    WAITING_FOR_SPACE_IN_DESTINATION = "waiting_for_space_in_destination"
    #PREPARING_ROCKET_FOR_LAUNCH = "preparing_rocket_for_launch"
    #WAITING_TO_LAUNCH_ROCKET = "waiting_to_launch_rocket"
    #LAUNCHING_ROCKET = "launching_rocket"
    #NO_MODULES_TO_TRANSMIT = "no_modules_to_transmit"
    #RECHARGING_AFTER_POWER_OUTAGE = "recharging_after_power_outage"
    #WAITING_FOR_TARGET_TO_BE_BUILT = "waiting_for_target_to_be_built"
    #WAITING_FOR_TRAIN = "waiting_for_train"
    NO_AMMO = "no_ammo"
    LOW_TEMPERATURE = "low_temperature"
    #DISABLED = "disabled"
    #TURNED_OFF_DURING_DAYTIME = "turned_off_during_daytime"
    NOT_CONNECTED_TO_RAIL = "not_connected_to_rail"
    #CANT_DIVIDE_SEGMENTS = "cant_divide_segments"

    @classmethod
    def from_string(cls, status_string):
        for status in cls:
            if status.value == status_string:
                return status
        return None

    @classmethod
    def from_int(cls, status_int):
        for index, status in enumerate(cls):
            if index == status_int:
                return status
        return None




class Inventory(BaseModel):
    class Config:
        allow_population_by_field_name = True
        arbitrary_types_allowed = True

    def __init__(self, **data):
        super().__init__()
        self.__dict__.update(data)

    def __getitem__(self, key: 'Prototype', default=None) -> int:
        try:
            if hasattr(key, 'value'):
                name, _ = key.value
            elif isinstance(key, tuple):
                name = key[0]
            else:
                name = key
        except Exception as e:
            pass
        return self.__dict__[name] if name in self.__dict__ else 0

    def get(self, key: 'Prototype', default=0) -> int:
        try:
            if hasattr(key, 'value'):
                name, _ = key.value
            else:
                name = key
        except Exception as e:
            pass

        item = self.__getitem__(name)
        return item if item else default

    def __setitem__(self, key: 'Prototype', value: int) -> None:
        self.__dict__[key] = value

    def items(self):
        return self.__dict__.items()

    def __repr__(self) -> str:
        return str(self.__dict__)

    def __str__(self) -> str:
        return str(self.__dict__)

    def __len__(self) -> int:
        return len(self.__dict__)


class Direction(Enum):
    UP = NORTH = 0
    RIGHT = EAST = 2
    DOWN = SOUTH = 4
    LEFT = WEST = 6

class Position(BaseModel):
    x: float
    y: float

<<<<<<< HEAD
    def __init(self, x, y):
        self.x = x
        self.y = y
=======
    @classmethod
    def _parse_positional_args(cls, v):
        if isinstance(v, tuple) and len(v) == 2:
            return {'x': v[0], 'y': v[1]}
        return v

    def __init__(self, *args, **kwargs):
        if args and kwargs:
            raise ValueError("Cannot mix positional and keyword arguments")

        if args:
            if len(args) != 2:
                raise ValueError("Position requires exactly 2 positional arguments")
            kwargs = {'x': args[0], 'y': args[1]}

        super().__init__(**kwargs)

    @root_validator(pre=True)
    def parse_args(cls, values):
        if isinstance(values, tuple):
            if len(values) != 2:
                raise ValueError("Position requires exactly 2 positional arguments when not using keywords")
            return {'x': values[0], 'y': values[1]}
        return values
>>>>>>> 26c39cae

    def __add__(self, other) -> 'Position':
        return Position(x=self.x + other.x, y=self.y + other.y)

    def __sub__(self, other) -> 'Position':
        return Position(x=self.x - other.x, y=self.y - other.y)

    def is_close(self, a: 'Position', tolerance: float = 0.5) -> bool:
        return abs(self.x - a.x) < tolerance and abs(self.y - a.y) < tolerance

    def above(self) -> 'Position':
        return Position(x=self.x, y=self.y - 1)
    def up(self) -> 'Position':
        return self.above()
    def below(self) -> 'Position':
        return Position(x=self.x, y=self.y + 1)
    def down(self) -> 'Position':
        return self.below()
    def left(self) -> 'Position':
        return Position(x=self.x - 1, y=self.y)
    def right(self) -> 'Position':
        return Position(x=self.x + 1, y=self.y)
    def __eq__(self, other) -> bool:
        if not isinstance(other, Position):
            return NotImplemented
        return self.is_close(other, tolerance=1)


class EntityInfo(BaseModel):
    name: str
    direction: int
    position: Position
    start_position: Optional[Position] = None
    end_position: Optional[Position] = None
    quantity: Optional[int] = None
    warning: Optional[str] = None
    contents: Dict[str, int] = {}
    status: EntityStatus = EntityStatus.NORMAL


class InspectionResults(BaseModel):
    entities: List[EntityInfo]
    player_position: Tuple[float, float] = (0, 0)
    radius: float = 10
    time_elapsed: float = 0

    def get_entity(self, prototype: 'Prototype') -> Optional[EntityInfo]:
        name = prototype.value[0]
        for entity in self.entities:
            if entity.name == name:
                return entity
        return None

    def get_entities(self, prototype: 'Prototype') -> List[EntityInfo]:
        name = prototype.value[0]
        return [entity for entity in self.entities if entity.name == name]


class BoundingBox(BaseModel):
    left_top: Position
    right_bottom: Position
    center: Position


class ResourcePatch(BaseModel):
    name: str
    size: int
    bounding_box: BoundingBox


class Dimensions(BaseModel):
    width: float
    height: float


class TileDimensions(BaseModel):
    tile_width: float
    tile_height: float


class Ingredient(BaseModel):
    name: str
    count: Optional[int] = 1
    type: Optional[str] = None

class Product(Ingredient):
    probability: Optional[float] = 1

class Recipe(BaseModel):
    name: Optional[str]
    ingredients: Optional[List[Ingredient]] = []
    products: Optional[List[Product]] = []
    energy: Optional[float] = 0
    category: Optional[str] = None
    enabled: bool = False


class BurnerType(BaseModel):
    class Config:
        arbitrary_types_allowed = True
    fuel: Inventory = Inventory()


class Entity(BaseModel):
    name: str
    position: Position
    direction: Direction
    energy: float
    type: Optional[str] = None
    dimensions: Dimensions
    tile_dimensions: TileDimensions
    prototype: Any  # Prototype
    health: float
    warnings: List[str] = []
    status: EntityStatus = EntityStatus.NORMAL

    def __repr__(self) -> str:
        # Only includes the fields we  want to present to the agent
        # Get all instance attributes
        all_fields = self.__dict__
        # Filter out private attributes and excluded fields
        excluded_fields = {'dimensions', 'prototype', 'type'}
        repr_dict = {}

        for key, value in all_fields.items():
            # Remove the '_' prefix that pydantic adds to fields
            clean_key = key.lstrip('_')
            if clean_key not in excluded_fields and not clean_key.startswith('__'):
                # Handle enum values specially
                if isinstance(value, Enum):
                    repr_dict[clean_key] = value.name
                else:
                    if (clean_key == 'warnings' and value) or clean_key != 'warnings': # Don't show empty warnings list
                        repr_dict[clean_key] = value

        # Convert to string format
        items = [f"{k}={v!r}" for k, v in repr_dict.items()]
        return f"\n\t{self.__class__.__name__}({', '.join(items)})"

class Splitter(Entity):
    input_positions: List[Position]
    output_positions: List[Position]
    inventory: List[Inventory] = []

class TransportBelt(Entity):
    input_position: Position
    output_position: Position
    inventory: Inventory = Inventory()

class EnergySource(BaseModel):
    buffer_capacity: str
    input_flow_limit: str
    output_flow_limit: str
    drain: str

class Accumulator(Entity):
    energy_source: Optional[EnergySource] = None

class Inserter(Entity):
    pickup_position: Optional[Position] = None
    drop_position: Position

class UndergroundBelt(Entity):
    type: str

class MiningDrill(Entity):
    drop_position: Position

class BurnerInserter(Inserter, BurnerType):
    pass


class BurnerMiningDrill(MiningDrill, BurnerType):
    pass

class Ammo(BaseModel):
    name: str
    magazine_size: Optional[int] = 0
    reload_time: Optional[float] = 0

class GunTurret(Entity):
    turret_ammo: Inventory = Inventory()

class AssemblingMachine(Entity):
    recipe: Optional[Recipe] = None  # Prototype
    assembling_machine_input: Inventory = Inventory()
    assembling_machine_output: Inventory = Inventory()
    assembling_machine_modules: Inventory = Inventory()

class FluidHandler(Entity):
    connection_points: List[Position] = []
    fluid_box: Optional[Union[dict, list]] = []

class PumpJack(MiningDrill, FluidHandler):
    pass

class Boiler(FluidHandler, BurnerType):
    steam_output_point: Optional[Position]


class Generator(FluidHandler):
    pass


class OffshorePump(FluidHandler):
    pass
    #fluid_box: Optional[Union[dict,list]] = []


class Furnace(Entity, BurnerType):
    furnace_source: Inventory = Inventory()
    furnace_result: Inventory = Inventory()

class Chest(Entity):
    inventory: Inventory = Inventory()

class Lab(Entity):
    lab_input: Inventory = Inventory()
    lab_modules: Inventory = Inventory()

class Pipe(Entity):
    pass

class EntityGroup(BaseModel):
    input_positions: List[Position]
    position: Position
    status: EntityStatus = EntityStatus.NORMAL

class BeltGroup(EntityGroup):
    belts: List[TransportBelt]
    output_positions: List[Position]
    inventory: Inventory = Inventory()
    name: str = 'belt-group'

    def __repr__(self) -> str:
        belt_summary = f"[{len(self.belts)} belts]"
        return f"BeltGroup(position={self.position}, input_positions={self.input_positions}, output_positions={self.output_positions}, inventory={self.inventory}, status={self.status}, belts={belt_summary})"

class PipeGroup(EntityGroup):
    pipes: List[Pipe]
    name: str = 'pipe-group'

    def __repr__(self) -> str:
        pipe_summary = f"[{len(self.pipes)} pipes]"
        return f"PipeGroup(position={self.position}, input_positions={self.input_positions}, status={self.status}, pipes={pipe_summary})"<|MERGE_RESOLUTION|>--- conflicted
+++ resolved
@@ -128,11 +128,6 @@
     x: float
     y: float
 
-<<<<<<< HEAD
-    def __init(self, x, y):
-        self.x = x
-        self.y = y
-=======
     @classmethod
     def _parse_positional_args(cls, v):
         if isinstance(v, tuple) and len(v) == 2:
@@ -157,7 +152,6 @@
                 raise ValueError("Position requires exactly 2 positional arguments when not using keywords")
             return {'x': values[0], 'y': values[1]}
         return values
->>>>>>> 26c39cae
 
     def __add__(self, other) -> 'Position':
         return Position(x=self.x + other.x, y=self.y + other.y)

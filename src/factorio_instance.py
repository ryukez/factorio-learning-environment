import asyncio
import atexit
import atexit
import enum
import functools
import importlib
import inspect
import json
import os
import shutil
import signal
import sys
import threading
import time
import traceback
import types
from concurrent.futures import TimeoutError
from datetime import datetime
from pathlib import Path
from timeit import default_timer as timer

from dotenv import load_dotenv
from slpp import slpp as lua

from factorio_entities import *
from factorio_lua_script_manager import FactorioLuaScriptManager
from factorio_namespace import FactorioNamespace
from factorio_transaction import FactorioTransaction
from models.observation_state import ObservationState
from models.research_state import ResearchState
from search.model.game_state import GameState
from src.factorio_rcon_utils import _lua2python
from src.rcon.factorio_rcon import RCONClient
from utilities.controller_loader import load_schema, load_definitions, parse_file_for_structure
from vocabulary import Vocabulary
from concurrent.futures import ThreadPoolExecutor


CHUNK_SIZE = 32
MAX_SAMPLES = 5000

load_dotenv()

PLAYER = 1
NONE = 'nil'

global var
var = {}

class Direction(Enum):
    UP = NORTH = 0
    RIGHT = EAST = 2
    DOWN = SOUTH = 4
    LEFT = WEST = 6

    @classmethod
    def opposite(cls, direction):
        return cls((direction.value + 4) % 8)

    @classmethod
    def next_clockwise(cls, direction):
        return cls((direction.value + 2) % 8)

    @classmethod
    def next_counterclockwise(cls, direction):
        return cls((direction.value - 2) % 8)

    @classmethod
    def to_factorio_direction(cls, direction):
        return direction.value // 2

    @classmethod
    def from_factorio_direction(cls, direction):
        return direction.value * 2

class FactorioInstance:

    def __init__(self, address=None,
                 vocabulary: Vocabulary = Vocabulary(),
                 bounding_box=20,
                 fast=False,
                 tcp_port=27000,
                 inventory={},
                 cache_scripts=True,
                 all_technologies_researched=True,
                 peaceful=True
                 ):

        self.persistent_vars = {}

        self.tcp_port = tcp_port
        self.rcon_client, self.address = self.connect_to_server(address, tcp_port)
        self.all_technologies_researched = all_technologies_researched
        #self.game_state = ObservationState().with_default(vocabulary)
        self.fast = fast
        self._speed = 1
        self._ticks_elapsed = 0

        self.peaceful = peaceful
        self.namespace = FactorioNamespace(self)

        self.lua_script_manager = FactorioLuaScriptManager(self.rcon_client, cache_scripts)
        self.script_dict = {**self.lua_script_manager.action_scripts, **self.lua_script_manager.init_scripts}

        # Load the python controllers that correspond to the Lua scripts
        self.setup_controllers(self.lua_script_manager)#, self.game_state)

        self.initial_inventory = inventory
        self.initialise(fast, **inventory)
        self.initial_score = 0

        try:
            self.namespace.score()
        except Exception as e:
            # Invalidate cache if there is an error
            self.lua_script_manager = FactorioLuaScriptManager(self.rcon_client, False)
            self.script_dict = {**self.lua_script_manager.action_scripts, **self.lua_script_manager.init_scripts}
            self.setup_controllers(self.lua_script_manager)#, self.game_state)
            self.initialise(fast, **inventory)

        self._tasks = []

        self.initial_score, goal = self.namespace.score()

        # Register the cleanup method to be called on exit
        atexit.register(self.cleanup)

    def reset(self, game_state: Optional[GameState] = None):
        # Reset the namespace (clear variables, functions etc)
        self.namespace.reset()

        if not game_state:
            # Reset the game instance
            self._reset(**self.initial_inventory if isinstance(self.initial_inventory,
                                                               dict) else self.initial_inventory.__dict__)
            # Reset the technologies
            if not self.all_technologies_researched:
                self.namespace._load_research_state(ResearchState(
                    technologies={},
                    research_progress=0,
                    current_research=None,
                    research_queue=[]
                ))
        else:
            # Reset the game instance
            self._reset(**dict(game_state.inventory))

            # Load entities into the game
            self.namespace._load_entity_state(game_state.entities, decompress=True)

            # Load research state into the game
            self.namespace._load_research_state(game_state.research)

            # Reset elapsed ticks
            self._reset_elapsed_ticks()

            # Load variables / functions from game state
            self.namespace.load(game_state)

        try:
            self.namespace.observe_all()
        except Exception as e:
            print(e)
            pass

        try:
            self.initial_score, goal = self.namespace.score()
        except Exception as e:
            self.initial_score, goal = 0, None



    def set_inventory(self, **kwargs):
        self.begin_transaction()
        self.add_command('clear_inventory', PLAYER)
        self.execute_transaction()

        self.begin_transaction()
        # kwargs dict to json
        inventory_items = {k: v for k, v in kwargs.items()}
        inventory_items_json = json.dumps(inventory_items)
        self.add_command(f"/c global.actions.initialise_inventory({PLAYER}, '{inventory_items_json}')", raw=True)

        self.execute_transaction()

    def speed(self, speed):
<<<<<<< HEAD
        self.rcon_client.send_command(f'/c game.speed = {speed}')
        self.game_state.speed = speed
=======
        response = self.rcon_client.send_command(f'/c game.speed = {speed}')
        self._speed = speed
>>>>>>> 22bcced0

    def get_elapsed_ticks(self):
        response = self.rcon_client.send_command(f'/c rcon.print(global.elapsed_ticks or 0)')
        if not response: return 0
        return int(response)

    # def log(self, *arg):
    #     """
    #     Shadows the builtin print function,and ensures that whatever is printed is logged in agent memory
    #     """
    #     #if self.memory:
    #     #    self.memory.log_observation(str(arg))
    #     if self.line_value not in self.logging_results:
    #         self.logging_results[self.line_value] = []
    #     self.logging_results[self.line_value].append(repr(arg))
    #
    #     if 'error' in repr(arg).lower():
    #         print(f"\033[93m{self.tcp_port}: {repr(arg)}")
    #     else:
    #         print(f"{self.tcp_port}: {repr(arg)}")
    #     return arg

    def get_system_prompt(self) -> str:
        """
        Get the system prompt for the Factorio environment.

        This includes all the available actions, objects, and entities that the agent can interact with.

        We get the system prompt by loading the schema, definitions, and entity definitions from their source files.

        These are converted to their signatures - leaving out the implementations.
        :return:
        """
        execution_path = os.path.dirname(os.path.realpath(__file__))
        folder_path = f'{execution_path}/controllers'
        schema = load_schema(folder_path, with_docstring=True).replace("temp_module.", "")
        type_definitions = load_definitions(f'{execution_path}/factorio_types.py')
        # Filter `import` statements and `from` statements
        type_definitions = "\n".join(list(
            filter(lambda x: not x.startswith("import") and not x.startswith("from") and not x.lstrip().startswith('#'), type_definitions.split("\n"))))
        type_definitions = type_definitions.replace("\n\n\n", "\n").replace("\n\n", "\n").strip()
        # get everything from and including class Prototype(enum.Enum):
        type_definitions = type_definitions[type_definitions.index("class Prototype(enum.Enum"):]
        # entity_definitions = load_definitions(f'{execution_path}/factorio_entities.py')
        entity_definitions = parse_file_for_structure(f'{execution_path}/factorio_entities.py')
        brief = f"```types\n{type_definitions}\n```\n```objects\n{entity_definitions}\n```\n```tools\n{schema}\n```"

        return brief

    def connect_to_server(self, address, tcp_port):
        try:
            rcon_client = RCONClient(address, tcp_port, 'factorio') #'quai2eeha3Lae7v')
            address = address
        except ConnectionError as e:
            print(e)
            rcon_client = RCONClient('localhost', tcp_port, 'factorio')
            address = 'localhost'

        try:
            rcon_client.connect()
            player_exists = rcon_client.send_command('/c rcon.print(game.players[1].position)')
            if not player_exists:
                raise Exception(
                    "Player hasn't been initialised into the game. Please log in once to make this node operational.")
            #rcon_client.send_command('/c global = {}')
            #rcon_client.send_command('/c global.actions = {}')

        except Exception as e:
            raise ConnectionError(f"Could not connect to {address} at tcp/{tcp_port}: \n{e.args[0]}")

        print(f"Connected to {address} client at tcp/{tcp_port}.")
        return rcon_client, address

    def setup_controllers(self, lua_script_manager):
        """
        Here we load all the Python controllers into the namespace, e.g `inspect_inventory(), nearest(), ect`
        @param lua_script_manager:
        @return:
        """
        # Define the directory containing the callable class files
        callable_classes_directory = "controllers"

        # Get the local execution directory
        local_directory = os.path.dirname(os.path.realpath(__file__))

        def snake_to_camel(snake_str):
            return "".join(word.capitalize() for word in snake_str.split("_"))

        # Store the callable instances in a dictionary
        self.controllers = {}

        # Loop through the files in the directory
        for file in os.listdir(os.path.join(local_directory, callable_classes_directory)):
            # Check if the file is a Python file and does not start with '_'
            if file.endswith(".py") and not file.startswith("__"):
                # Load the module
                module_name = Path(file).stem
                module_spec = importlib.util.spec_from_file_location(module_name,
                                                                     os.path.join(os.path.join(local_directory, callable_classes_directory), file))
                module = importlib.util.module_from_spec(module_spec)
                module_spec.loader.exec_module(module)

                class_name = snake_to_camel(module_name)

                # We have to rename these because on windows environments it fails silently (for some reason)
                if module_name == "place_entity":
                    class_name = "PlaceObject"
                if module_name == "score":
                    class_name = "Reward"
                # Get the callable class
                callable_class = getattr(module, class_name)

                # Create an instance of the callable class
                try:
                    callable_instance = callable_class(lua_script_manager, self.namespace)
                    self.controllers[module_name.lower()] = callable_instance
                except Exception as e:
                    raise Exception(f"Could not instantiate {class_name}. {e}")
                # Add the instance as a member method
                setattr(self.namespace, module_name.lower(), callable_instance)
        pass


    def eval_with_error(self, expr, timeout=60):
        """ Evaluate an expression with a timeout, and return the result without error handling"""
        # with ThreadPoolExecutor(max_workers=1) as executor:
        #     future = executor.submit(self._eval_with_timeout, expr)
        #     score, goal, result = future.result(timeout)
        #     return score, goal, result
        with ThreadPoolExecutor(max_workers=1) as executor:
            future = executor.submit(self.namespace.eval_with_timeout, expr)
            score, goal, result = future.result(timeout)
            return score, goal, result


    def eval(self, expr, timeout=60):
        "Evaluate several lines of input, returning the result of the last line with a timeout"
        try:
            return self.eval_with_error(expr, timeout)
        except TimeoutError:
            return -1, "", "Error: Evaluation timed out"
        except Exception as e:
            trace = e.__traceback__
            message = e.args[0].replace('\\n', '')
            return -1, "", f"{message}".strip()

    def _get_command(self, command, parameters=[], measured=True):
        prefix = "/c " if not measured else '/command '
        if command in self.script_dict:
            script = prefix + self.script_dict[command]
            for index in range(len(parameters)):
                script = script.replace(f"arg{index + 1}", lua.encode(parameters[index]))
        else:
            script = command
        return script

    def calculate_optimal_zoom(self, bounds: BoundingBox, resolution="1920x1080"):
        """
        Calculate the optimal zoom level to fit the factory in the screenshot.

        Args:
            bounds (BoundingBox): Factory bounds containing width and height
            resolution (str): Screenshot resolution in format "WIDTHxHEIGHT"

        Returns:
            float: Optimal zoom level
        """
        if not bounds:
            return 1

        # Parse resolution
        width, height = map(int, resolution.split('x'))
        aspect_ratio = width / height

        # Get factory dimensions
        factory_width = bounds.width()
        factory_height = bounds.height()
        factory_aspect_ratio = factory_width / factory_height

        # Base tiles visible at zoom level 1
        # These values are approximate for Factorio's zoom levels
        BASE_VISIBLE_HEIGHT = 25  # tiles visible vertically at zoom 1
        BASE_VISIBLE_WIDTH = BASE_VISIBLE_HEIGHT * aspect_ratio

        # Calculate required zoom based on both dimensions
        zoom_by_width = BASE_VISIBLE_WIDTH / factory_width
        zoom_by_height = BASE_VISIBLE_HEIGHT / factory_height

        # Use the smaller zoom to ensure entire factory is visible
        optimal_zoom = min(zoom_by_width, zoom_by_height)

        # Add padding (20% margin)
        optimal_zoom *= 0.8

        # Clamp zoom to reasonable values
        # Factorio's min and max zoom levels
        MIN_ZOOM = 0.1
        MAX_ZOOM = 4.0

        optimal_zoom = max(MIN_ZOOM, min(MAX_ZOOM, optimal_zoom))

        return round(optimal_zoom, 2)

    def screenshot(self, resolution="1920x1080", save_path=None, zoom=None, center_on_factory=False, script_output_path="/Users/jackhopkins/Library/Application Support/factorio/script-output"):
        """
        Take a screenshot in game and optionally save it to a specific location.

        This does nothing in headless mode.

        Args:
            resolution (str, optional): Screenshot resolution (e.g., "1920x1080")
            save_path (str, optional): Path where to save the screenshot copy
            zoom (float, optional): Zoom level for the screenshot (e.g., 0.5 for zoomed out, 2.0 for zoomed in)

        Returns:
            str: Path to the saved screenshot, or None if failed
        """
        # Clear rendering
        bounds: BoundingBox = self.namespace._get_factory_centroid()
        POS_STRING = ""
        if bounds:
            centroid = bounds.center()
            POS_STRING = ", position={x="+str(centroid.x)+", y="+str(centroid.y)+"}"

        self.rcon_client.send_command("/c rendering.clear()")

        # Calculate optimal zoom if not specified
        if zoom is None:
            zoom = self.calculate_optimal_zoom(bounds, resolution)

        command = "/c game.take_screenshot({player=1, zoom="+str(zoom)+", show_entity_info=true, hide_clouds=true, hide_fog=true "+POS_STRING+"})"
        response = self.rcon_client.send_command(command)
        time.sleep(1)
        # if not response:
        #     return None

        # Wait for the screenshot file to appear and get its path
        screenshot_path = self._get_latest_screenshot(script_output_path=script_output_path)
        if not screenshot_path:
            print("Screenshot file not found")
            return None

        # If save_path is provided, copy the screenshot there
        if save_path:
            try:
                # Create directory if it doesn't exist
                os.makedirs(os.path.dirname(os.path.abspath(save_path)), exist_ok=True)

                # Copy the file
                shutil.copy2(screenshot_path, save_path)
                return save_path
            except Exception as e:
                print(f"Failed to copy screenshot: {e}")
                return screenshot_path

        return screenshot_path

    def _get_latest_screenshot(self, script_output_path, max_wait=2):
        """
        Get the path to the latest screenshot in the script-output directory.
        Waits up to max_wait seconds for the file to appear.
        """
        start_time = time.time()
        while time.time() - start_time < max_wait:
            try:
                # Get list of screenshot files
                screenshots = [f for f in os.listdir(script_output_path)
                               if f.endswith('.png') and f.startswith('screenshot')]

                if screenshots:
                    # Sort by modification time to get the latest
                    latest = max(screenshots,
                                 key=lambda x: os.path.getmtime(os.path.join(script_output_path, x)))
                    return os.path.join(script_output_path, latest)
            except Exception as e:
                print(f"Error checking for screenshots: {e}")

            time.sleep(0.5)  # Wait before checking again

        return None

    def _send(self, command, *parameters, trace=False) -> List[str]:
        """
        Send a Lua command to the underlying Factorio instance
        """
        start = timer()
        script = self._get_command(command, parameters=list(parameters), measured=False)
        lua_response = self.rcon_client.send_command(script)
        #self.add_command(command, *parameters)
        #response = self._execute_transaction()
        # print(lua_response)
        return _lua2python(command, lua_response, start=start)

    # def comment(self, comment: str, *args):
    #     """
    #     Send a comment to the Factorio game console
    #     :param comment:
    #     :param args:
    #     :return:
    #     """
    #     # game.players[1].print({"","[img=entity/character][color=orange]",{"engineer-title"},": [/color]",{"think-"..thought}})
    #     #self.rcon_client.send_command(f'/c game.players[1].print("[img=entity/character][color=orange]" {{"{comment}"}},": ",{args}}})')
    #     self.rcon_client.send_command(f"[img=entity/character] " + str(comment) + ", ".join(args))

    def _reset_static_achievement_counters(self):
        """
        This resets the cached production flows that we track for achievements and diversity sampling.
        """
        self.add_command('/c global.crafted_items = {}', raw=True)
        self.add_command('/c global.harvested_items = {}', raw=True)
        self.execute_transaction()

    def _reset_elapsed_ticks(self):
        """
        This resets the cached production flows that we track for achievements and diversity sampling.
        """
        self.add_command('/c global.elapsed_ticks = 0', raw=True)
        self.execute_transaction()

    def _reset(self, **kwargs):

        self.begin_transaction()
        self.add_command('/c global.alerts = {}', raw=True)
        self.add_command('/c game.reset_game_state()', raw=True)
        self.add_command('/c global.actions.reset_production_stats()', raw=True)
        self.add_command(f'/c global.actions.regenerate_resources({PLAYER})', raw=True)
        #self.add_command('/c script.on_nth_tick(nil)', raw=True) # Remove all dangling event handlers
        self.add_command('clear_inventory', PLAYER)
        self.add_command('reset_position', PLAYER, 0, 0)

        self.execute_transaction()

        self.begin_transaction()
        self.add_command('/c global.actions.clear_walking_queue()', raw=True)
        self.add_command(f'/c global.actions.clear_entities({PLAYER})', raw=True)

        # kwargs dict to json
        inventory_items = {k: v for k, v in kwargs.items()}
        inventory_items_json = json.dumps(inventory_items)
        self.add_command(f"/c global.actions.initialise_inventory({PLAYER}, '{inventory_items_json}')", raw=True)

        if self.all_technologies_researched:
            self.add_command("/c game.players[1].force.research_all_technologies()", raw=True)
        self.execute_transaction()
        #self.clear_entities()
        self._reset_static_achievement_counters()
        self._reset_elapsed_ticks()

    def _execute_transaction(self) -> Dict[str, Any]:
        start = timer()
        rcon_commands = {}
        for idx, (command, parameters, is_raw) in enumerate(self.current_transaction.get_commands()):
            if is_raw:
                rcon_commands[f"{idx}_{command}"] = command
            else:
                script = self._get_command(command, parameters=parameters, measured=False)
                rcon_commands[f"{idx}_{command}"] = script

        lua_responses = self.rcon_client.send_commands(rcon_commands)

        results = {}
        for command, response in lua_responses.items():
            results[command] = _lua2python(command, response, start=start)

        self.current_transaction.clear()
        return results

    def begin_transaction(self):
        if not hasattr(self, 'current_transaction'):
            self.current_transaction = FactorioTransaction()
        elif self.current_transaction:
            self.current_transaction.clear()
        else:
            self.current_transaction = FactorioTransaction()

    def add_command(self, command: str, *parameters, raw=False):
        if not hasattr(self, 'current_transaction'):
            self.begin_transaction()
        self.current_transaction.add_command(command, *parameters, raw=raw)

    def execute_transaction(self) -> Dict[str, Any]:
        return self._execute_transaction()

    def initialise(self, fast=True, **kwargs):

        self.begin_transaction()
        self.add_command('/c global.alerts = {}', raw=True)
        self.add_command('/c global.elapsed_ticks = 0', raw=True)
        self.add_command('/c global.fast = {}'.format('true' if fast else 'false'), raw=True)
        #self.add_command('/c script.on_nth_tick(nil)', raw=True)

        # Peaceful mode
        # self.add_command('/c game.map_settings.enemy_expansion.enabled = false', raw=True)
        # self.add_command('/c game.map_settings.enemy_evolution.enabled = false', raw=True)
        # self.add_command('/c game.forces.enemy.kill_all_units()', raw=True)
        if self.peaceful:
            self.lua_script_manager.load_init_into_game('enemies')


        self.add_command(f'/c player = game.players[{PLAYER}]', raw=True)
        self.execute_transaction()

        self.lua_script_manager.load_init_into_game('initialise')
        self.lua_script_manager.load_init_into_game('clear_entities')
        self.lua_script_manager.load_init_into_game('alerts')
        self.lua_script_manager.load_init_into_game('util')
        self.lua_script_manager.load_init_into_game('serialize')
        self.lua_script_manager.load_init_into_game('production_score')
        self.lua_script_manager.load_init_into_game('initialise_inventory')

        self._reset(**kwargs)

    def get_warnings(self, seconds=10):
        """
        Get all alerts that have been raised before the last n seconds
        :param seconds: The number of seconds to look back
        :return:
        """
        start = timer()
        command = f'/silent-command rcon.print(dump(global.get_alerts({seconds})))'
        lua_response = self.rcon_client.send_command(command)
        # print(lua_response)
        alert_dict, duration = _lua2python('alerts', lua_response, start=start)
        if isinstance(alert_dict, dict):
            alerts = list(alert_dict.values())
            alert_strings = []
            for alert in alerts:
                issues = ", ".join([al.replace("_", " ") for al in list(alert['issues'].values())])
                alert_strings.append(f"{alert['entity_name']} at {tuple(alert['position'].values())}: {issues}")

            return alert_strings
        else:
            return []

    def _prepare_callable(self, value):
        if callable(value):
            if inspect.ismethod(value) or inspect.isfunction(value):
                # For methods and functions, bind them to the instance
                return value.__get__(self, self.__class__)
            elif hasattr(value, '__call__'):
                # For objects with a __call__ method (like your controllers)
                return lambda *args, **kwargs: value(*args, **kwargs)
            else:
                # For other callables, return as is
                return value
        else:
            # For non-callable attributes, return as is
            return value

    def create_factorio_namespace(self):
        namespace = {}

        def add_to_namespace(name, value):
            if isinstance(value, enum.EnumMeta):
                # For enums, add the enum itself and all its members
                namespace[name] = value
                for member_name, member_value in value.__members__.items():
                    namespace[f"{name}.{member_name}"] = member_value
            elif inspect.ismodule(value) and value.__name__.startswith('factorio_'):
                # For Factorio-related modules, add the module and its attributes
                namespace[name] = value
                for attr_name, attr_value in inspect.getmembers(value):
                    if not attr_name.startswith('_'):
                        namespace[f"{name}.{attr_name}"] = attr_value
            elif isinstance(value, type):
                # For classes, add the class itself
                namespace[name] = value
            else:
                # For other values, add them directly
                namespace[name] = value

        # Add all public instance attributes and methods
        for name, value in vars(self).items():
            if not name.startswith('_'):
                add_to_namespace(name, value)

        # Add dynamically loaded controllers
        for name, controller in self.controllers.items():
            namespace[name] = self._prepare_callable(controller)

        # Add all class-level attributes
        for name, value in vars(self.__class__).items():
            if not name.startswith('_') and name not in namespace:
                add_to_namespace(name, value)

        # Add all global variables from the module where FactorioInstance is defined
        module_globals = inspect.getmodule(self.__class__).__dict__
        for name, value in module_globals.items():
            if not name.startswith('_') and name not in namespace:
                add_to_namespace(name, value)

        return types.SimpleNamespace(**namespace)

    def run_func_in_factorio_env(self, func):
        """
        This decorator allows a function to be run in the Factorio environment, with access to all Factorio objects
        :param func:
        :return:
        """
        @functools.wraps(func)
        def wrapper(*args, **kwargs):
            factorio_ns = self.create_factorio_namespace()

            # Create a new function with the Factorio namespace as its globals
            new_globals = {**func.__globals__, **vars(factorio_ns)}
            new_func = types.FunctionType(func.__code__, new_globals, func.__name__, func.__defaults__,
                                          func.__closure__)

            return new_func(*args, **kwargs)

        return wrapper

    def run_snippet_file_in_factorio_env(self, file_path, clean=True):
        """
        Execute a Python file in the Factorio environment, with access to all Factorio objects and support for
        debugging and breakpoints
        :param file_path:
        :return:
        """
        factorio_ns = self.create_factorio_namespace()

        # Prepare the globals for the snippet execution
        snippet_globals = {
            '__name__': '__main__',
            '__file__': file_path,
            **vars(factorio_ns)
        }
        try:
            # Execute the file directly
            with open(file_path, 'r') as file:
                code = compile(file.read(), file_path, 'exec')
                exec(code, snippet_globals)
        except Exception as e:
            print(f"Error executing file {file_path}: {e}")
            traceback.print_exc()
            raise e
        finally:
            # Ensure cleanup is performed
            if clean:
                self.cleanup()

    def cleanup(self):
        # Close the RCON connection
        if hasattr(self, 'rcon_client') and self.rcon_client:
            self.rcon_client.close()

        # Join all non-daemon threads
        for thread in threading.enumerate():
            if thread != threading.current_thread() and thread.is_alive() and not thread.daemon:
                try:
                    thread.join(timeout=5)  # Wait up to 5 seconds for each thread
                except Exception as e:
                    print(f"Error joining thread {thread.name}: {e}")

        sys.exit(0)<|MERGE_RESOLUTION|>--- conflicted
+++ resolved
@@ -184,13 +184,8 @@
         self.execute_transaction()
 
     def speed(self, speed):
-<<<<<<< HEAD
-        self.rcon_client.send_command(f'/c game.speed = {speed}')
-        self.game_state.speed = speed
-=======
         response = self.rcon_client.send_command(f'/c game.speed = {speed}')
         self._speed = speed
->>>>>>> 22bcced0
 
     def get_elapsed_ticks(self):
         response = self.rcon_client.send_command(f'/c rcon.print(global.elapsed_ticks or 0)')

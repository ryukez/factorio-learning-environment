import enum
from factorio_entities import *


class PrototypeName(enum.Enum):
    AssemblingMachine = "assembling-machine-1"
    BurnerInserter = "burner-inserter"
    BurnerMiningDrill = "burner-mining-drill"
    ElectricMiningDrill = "electric-mining-drill"
    StoneFurnace = "stone-furnace"
    TransportBelt = "transport-belt"
    OffshorePump = "offshore-pump"
    Boiler = "boiler"
    SteamEngine = "steam-engine"
    Pipe = "pipe"
    SmallElectricPole = "small-electric-pole"
    IronChest = "iron-chest"
    ElectronicCircuit = "electronic-circuit"
    Lab = "lab"

class ResourceName(enum.Enum):
    Coal = "coal"
    IronOre = "iron-ore"
    CopperOre = "copper-ore"
    Stone = "stone"
    Water = "water"
    CrudeOil = "crude-oil"
    UraniumOre = "uranium-ore"

    @classmethod
    def get_list_of_names(cls):
        output_list = [x.value for x in cls]
        return output_list


class Prototype(enum.Enum):
    AssemblingMachine1 = "assembling-machine-1", AssemblingMachine1
    BurnerInserter = "burner-inserter", BurnerInserter
    BurnerMiningDrill = "burner-mining-drill", BurnerMiningDrill # Crafting requires 3 iron gear wheels, 3 iron plates, 1 stone furnace
    ElectricMiningDrill = "electric-mining-drill", MiningDrill
    StoneFurnace = "stone-furnace", Furnace # Crafting requires 5 stone
    TransportBelt = "transport-belt", TransportBelt
    OffshorePump = "offshore-pump", OffshorePump
    Boiler = "boiler", Boiler
    #Generator = "generator", Generator
    SteamEngine = "steam-engine", Generator
    Pipe = "pipe", Entity
    IronChest = "iron-chest", Entity
    WoodenChest = "wooden-chest", Entity
    IronGearWheel = "iron-gear-wheel", Entity # Crafting requires 2 iron plate
    Coal = "coal", None
<<<<<<< HEAD
    IronPlate = "iron-plate", None # Crafting requires smelting 1 iron ore using a stone furnace
    CopperPlate = "copper-plate", None # Crafting requires smelting 1 copper ore using a stone furnace
=======
    IronPlate = "iron-plate", None
    SteelPlate = "steel-plate", None
    CopperPlate = "copper-plate", None
>>>>>>> 09e52a89
    SmallElectricPole = "small-electric-pole", Entity
    IronOre = "iron-ore", None
    CopperOre = "copper-ore", None
    Stone = "stone", None
    CopperCable = "copper-cable", None
    ElectronicCircuit = "electronic-circuit", None
    Lab = "lab", Entity

    @classmethod
    def from_string(cls, value):
        for member in cls:
            if member.value[0] == value:
                return member
        raise ValueError(f"{value} is not a valid Prototype")
        


class Resource:
    Coal = "coal", ResourcePatch
    IronOre = "iron-ore", ResourcePatch
    CopperOre = "copper-ore", ResourcePatch
    Stone = "stone", ResourcePatch
    Water = "water", ResourcePatch
    CrudeOil = "crude-oil", ResourcePatch
    UraniumOre = "uranium-ore", ResourcePatch
    Wood = "wood", ResourcePatch<|MERGE_RESOLUTION|>--- conflicted
+++ resolved
@@ -49,14 +49,9 @@
     WoodenChest = "wooden-chest", Entity
     IronGearWheel = "iron-gear-wheel", Entity # Crafting requires 2 iron plate
     Coal = "coal", None
-<<<<<<< HEAD
-    IronPlate = "iron-plate", None # Crafting requires smelting 1 iron ore using a stone furnace
-    CopperPlate = "copper-plate", None # Crafting requires smelting 1 copper ore using a stone furnace
-=======
     IronPlate = "iron-plate", None
     SteelPlate = "steel-plate", None
     CopperPlate = "copper-plate", None
->>>>>>> 09e52a89
     SmallElectricPole = "small-electric-pole", Entity
     IronOre = "iron-ore", None
     CopperOre = "copper-ore", None

--- conflicted
+++ resolved
@@ -34,14 +34,9 @@
         ]
 
     def call(self, *args, **kwargs):
-<<<<<<< HEAD
-        model = kwargs.get('model', self.model)
-        if "claude" in model:
-=======
         max_tokens = kwargs.get('max_tokens', 1000)
         model_to_use = kwargs.get('model', self.model)
         if "claude" in model_to_use:
->>>>>>> 6314a5f3
             # Set up and call the Anthropic API
             api_key = os.getenv('ANTHROPIC_API_KEY')
 
@@ -69,11 +64,7 @@
                 response = anthropic.Anthropic().messages.create(
                     temperature=kwargs.get('temperature', 0.7),
                     max_tokens=max_tokens,
-<<<<<<< HEAD
-                    model=model,
-=======
                     model=model_to_use,
->>>>>>> 6314a5f3
                     messages=messages,
                     stop_sequences=["```END"],
                 )
@@ -82,11 +73,7 @@
                 raise
 
             return response
-<<<<<<< HEAD
-        elif "deepseek" in model:
-=======
         elif "deepseek" in model_to_use:
->>>>>>> 6314a5f3
             client = OpenAI(api_key=os.getenv("DEEPSEEK_API_KEY"), base_url="https://api.deepseek.com")
             response = client.chat.completions.create(*args,
                                                   **kwargs,
@@ -100,11 +87,7 @@
                                                   stream=False)
             return response
 
-<<<<<<< HEAD
-        elif "o1-mini" in model:
-=======
         elif "o1-mini" in model_to_use:
->>>>>>> 6314a5f3
             client = OpenAI(api_key=os.getenv("OPENAI_API_KEY"))
             # replace `max_tokens` with `max_completion_tokens` for OpenAI API
             if "max_tokens" in kwargs:
@@ -119,21 +102,11 @@
                                                   stream=False)
         else:
             client = OpenAI(api_key=os.getenv("OPENAI_API_KEY"))
-<<<<<<< HEAD
-            assert "messages" in kwargs, "messages are required for OpenAI API"
-            return client.chat.completions.create(model = model,
+            assert "messages" in kwargs, "You must provide a list of messages to the model."
+            return client.chat.completions.create(model = model_to_use,
                                                   max_tokens = kwargs.get('max_tokens', 2048),
                                                   temperature=kwargs.get('temperature', 0.3),
                                                   messages=kwargs.get('messages', None),
-=======
-            messages = kwargs.get('messages', [])
-            assert messages, "You must provide a list of messages to the model."
-            return client.chat.completions.create(model = model_to_use,
-                                                  n=self.beam,
-                                                  messages=messages,
-                                                  max_tokens = max_tokens,
-                                                  temperature=kwargs.get('temperature', 0.7),
->>>>>>> 6314a5f3
                                                   #stop=["\n\n"],#, "\n#"],
                                                   presence_penalty=1,
                                                   frequency_penalty=0.6,

--- conflicted
+++ resolved
@@ -120,11 +120,7 @@
             client = AsyncOpenAI(api_key=os.getenv("TOGETHER_API_KEY"), base_url="https://api.together.xyz/v1")
             return await client.chat.completions.create(
                 model=model_to_use,
-<<<<<<< HEAD
-                max_tokens=kwargs.get('max_tokens', 2048),
-=======
-                max_tokens=kwargs.get('max_tokens', 256),
->>>>>>> 26c39cae
+                max_tokens=kwargs.get('max_tokens', 256),
                 temperature=kwargs.get('temperature', 0.3),
                 messages=kwargs.get('messages', None),
                 logit_bias=kwargs.get('logit_bias', None),

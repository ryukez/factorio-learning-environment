import asyncio
import copy
import pickle
from typing import List, Tuple, Union, Dict

from search.db_client import DBClient
from search.model.game_state import GameState
from search.mcts.logger import FactorioLogger
from search.model.program import Program
from factorio_entities import Entity, EntityGroup
from factorio_instance import FactorioInstance
from utils import get_achievements, get_profits
import copy

class FactorioEvaluator:
    def __init__(self, db_client: DBClient, instances: List[FactorioInstance], value_accrual_time=10, logger=None, include_holdout = True):
        self.db = db_client
        self.include_holdout = include_holdout
        if self.include_holdout:
            self.instances = instances[:-1]  # Main instances
            self.holdout = instances[-1]  # Holdout instance
        else:
            self.instances = instances
            self.holdout = None

        self.value_accrual_time = value_accrual_time  # Time to accrue value before evaluating
        self.error_penalty = 0  # Penalty for errors during evaluation


        # Initialize logger if not provided
        if not logger:
            self.logger = FactorioLogger(len(instances))
            self.logger.start()
        else:
            self.logger = logger

        # Create instance ID to TCP port mapping
        self.instance_to_port = {
            i: instance.tcp_port
            for i, instance in enumerate(self.instances)
        }
        if self.holdout:
            self.instance_to_port[len(self.instances)] = self.holdout.tcp_port  # Add holdout mapping


        if logger:
            self.port_to_group = logger.port_to_group
            # Find the group ID for the holdout instance
            self.holdout_group_id = self.port_to_group[self.holdout.tcp_port] if self.holdout else None

    def set_status(self, status):
        for instance in self.instances:
            self.logger.update_instance(instance.tcp_port, status=status)

    def set_sampling_status(self):
        """Update status for all instances in this evaluator's group"""
        if self.logger:
            for instance in self.instances:
                self.logger.update_instance(instance.tcp_port, status="sampling")
            if self.holdout:
                # Also update holdout status
                self.logger.update_instance(self.holdout.tcp_port, status="sampling")

    async def evaluate_batch(self, programs: List[Program], start_state: GameState) -> List[Program]:
        try:
            if self.holdout:
                # Reset holdout and start its baseline run
                self.holdout.reset(start_state)
                if self.logger:
                    self.logger.update_instance(self.holdout.tcp_port, status="running", program_id=None)
                holdout_future = asyncio.create_task(self._run_holdout())

            # Evaluate programs in parallel
            eval_futures = []
            for i, (prog, inst) in enumerate(zip(programs, self.instances)):
                inst.reset(start_state)
                if self.logger:
                    self.logger.update_instance(inst.tcp_port, program_id=prog.id, status="resetting")
                eval_futures.append(self._evaluate_single(inst.tcp_port, prog, inst))

            # Wait for all evaluations and holdout
            eval_results = await asyncio.gather(*eval_futures)
            if self.holdout:
                holdout_value = await holdout_future

            # Update metrics for this group's holdout
            if self.logger and self.holdout:
                self.logger.update_instance(
                    self.holdout.tcp_port,
                    status="completed",
                    current_reward=holdout_value
                )

            # Update program results
<<<<<<< HEAD
            for i, (program, (raw_reward, state, response, entities, achievements)) in enumerate(zip(programs, eval_results)):
                relative_reward = raw_reward - holdout_value if self.holdout else raw_reward
=======
            for i, (program, (raw_reward, state, response, entities, achievements, ticks)) in enumerate(zip(programs, eval_results)):
                relative_reward = raw_reward# - holdout_value
>>>>>>> fd980894

                if self.logger:
                    self.logger.update_instance(
                        self.instances[i].tcp_port,
                        status="completed",
                        raw_reward=raw_reward,
                        holdout_value=holdout_value if self.holdout else -1,
                        relative_reward=relative_reward,
                        total_programs=self.logger.groups[
                                           self.port_to_group[self.instances[i].tcp_port]
                                       ].instances[self.instances[i].tcp_port].total_programs + 1
                    )

                program.value = relative_reward
                program.state = state
                program.raw_reward = raw_reward
                program.ticks = ticks
                #program.holdout_value = holdout_value
                conversation = copy.deepcopy(program.conversation)
                conversation.add_result(program.code, response, score=raw_reward, advantage=relative_reward, objectives=program.meta['objectives'] if 'objectives' in program.meta else [])
                program.conversation = conversation
                program.response = response
                program.achievements = achievements
                program.holdout_value = holdout_value if self.holdout else -1

            return programs

        except Exception as e:
            if self.logger:
                instances = self.instances + [self.holdout] if self.holdout else self.instances
                for instance in instances:
                    self.logger.update_instance(
                        instance.tcp_port,
                        status="error",
                        error_count=self.logger.groups[
                                        self.port_to_group[instance.tcp_port]
                                    ].instances[instance.tcp_port].error_count + 1
                    )
            raise e

    def _evaluate_for_achievements(self, code: str, instance: FactorioInstance) \
            -> Tuple[float, GameState, str, List[Union[Entity, EntityGroup]], Dict[str, Dict[str, int]]]:
        # Get initial state information
        start_production_flows = instance.get_production_stats()
        # Executing code
        reward, time, result = instance.eval(code, timeout=120)
        post_production_flows = instance.get_production_stats()
        achievements = get_achievements(start_production_flows, copy.deepcopy(post_production_flows))
        
        return result, achievements, post_production_flows


    async def _evaluate_single(self, instance_id: int, program: Program, instance: FactorioInstance) \
            -> Tuple[float, GameState, str, List[Union[Entity, EntityGroup]], Dict[str, Dict[str, int]], int]:
        try:
            # Convert instance_id to TCP port
            tcp_port = self.instance_to_port[instance_id]
        except:
            tcp_port = instance_id

        try:
            # Get initial state information
            self.logger.update_instance(tcp_port, status="starting value")
<<<<<<< HEAD
            start_entities = instance.get_entities()
            start_inventory = instance.inspect_inventory()
            start_production_flows = instance.get_production_stats()
            initial_value, start_time = instance.score()
            code = program.code
=======
            start_entities = instance.namespace.get_entities()
            start_inventory = instance.namespace.inspect_inventory()
            start_production_flows = instance.namespace.get_production_stats()
            initial_value, start_time = instance.namespace.score()

>>>>>>> fd980894
            # Executing code
            self.logger.update_instance(tcp_port, status="executing")
            reward, time, result = instance.eval(code, timeout=600)

            # Capturing immediate resulting state
            self.logger.update_instance(tcp_port, status="capturing state")
            state = GameState.from_instance(instance)

            # Get the namespace variables in a human readable format for debugging purposes
            vars = pickle.loads(state.namespace)

            self.logger.update_instance(tcp_port, status=f"accruing value ({self.value_accrual_time}s)")
            await asyncio.sleep(self.value_accrual_time)

            entities = instance.namespace.get_entities()
            final_inventory = instance.namespace.inspect_inventory()

            # Check to see if the inventories are different
<<<<<<< HEAD
            # If so, we put a hint in the code and result
            get_inventory_code = 'print(f"Current inventory: {inspect_inventory()}")'
            if start_inventory != final_inventory and 'error' not in result.lower() and get_inventory_code not in program.code:
=======
            # If so, we manually put a hint in the generated code and result from the game
            get_inventory_code = 'print(f"Inventory changed to {inspect_inventory()}")'
            if (start_inventory.__dict__ != final_inventory.__dict__
                    and 'error' not in result.lower()
                    and get_inventory_code not in program.code
                    and 'inspect_inventory()' not in program.code):
>>>>>>> fd980894
                program.code += f'\n{get_inventory_code}'
                result += f'\n'+str(len(program.code.split('\n')))+f': (\'Current inventory: {final_inventory}\',)'

            # Check to see if the entities are different
            # If so, we put a hint in the code and result
            get_entities_code = 'print(f"Updated entities on the map: {get_entities()}")'
            if start_entities != entities and 'error' not in result.lower() and get_entities_code not in program.code and "<entities>" not in result:
                program.code += f'\n{get_entities_code}\n'
                result += "\n"+str(len(program.code.split('\n')))+f': (\'Entities on the map after the current step: {entities}\',)'

<<<<<<< HEAD
            if "error" in result.lower():
                result += f'(\'Current inventory: {final_inventory}\',)'
                result += f'(\'Entities on the map after the current step: {entities}\',)'
            self.logger.update_instance(tcp_port, status=f"accruing value ({self.value_accrual_time}s)")
            await asyncio.sleep(self.value_accrual_time)
=======
>>>>>>> fd980894

            score, _ = instance.namespace.score()
            final_reward = score - initial_value
            ticks = instance.get_elapsed_ticks()

            post_production_flows = instance.namespace.get_production_stats()
            achievements = get_achievements(start_production_flows, post_production_flows)
            profits = get_profits(start_production_flows, post_production_flows)

            group_id = self.port_to_group[tcp_port]
            group = self.logger.groups[group_id]
            instance_metrics = group.instances[tcp_port]

            self.logger.update_instance(
                tcp_port,
                status="accrued value",
                current_reward=final_reward,
                raw_reward=final_reward,
                final_entities=len(entities),
                start_entities=len(start_entities),
                total_programs=instance_metrics.total_programs + 1,
                start_inventory_count=sum([v for k, v in start_inventory.__dict__.items() if v > 0]),
                final_inventory_count=sum([v for k, v in final_inventory.__dict__.items() if v > 0])
            )

            error = False
            if "error" in result.lower() and self.logger:
                group_id = self.port_to_group[tcp_port]
                group = self.logger.groups[group_id]
                instance_metrics = group.instances[tcp_port]
                self.logger.update_instance(
                    tcp_port,
                    status="error",
                    error_count=instance_metrics.error_count + 1
                )
                error = True

<<<<<<< HEAD
            return final_reward, state, result, entities, achievements, profits, error
=======
            return final_reward, state, result, entities, achievements, ticks
>>>>>>> fd980894

        except Exception as e:
            print(f"Error in _evaluate_single:")
            print(f"Instance ID: {instance_id}")
            print(f"TCP Port: {self.instance_to_port.get(instance_id, 'Unknown')}")
            print(f"Error: {str(e)}")
            import traceback
            traceback.print_exc()

            if self.logger:
                tcp_port = self.instance_to_port[instance_id]
                group_id = self.port_to_group[tcp_port]
                group = self.logger.groups[group_id]
                instance_metrics = group.instances[tcp_port]
                self.logger.update_instance(
                    tcp_port,
                    status="error",
                    error_count=instance_metrics.error_count + 1
                )
            raise e

    async def _run_holdout(self) -> float:
        """Run holdout instance for same duration as programs"""
        try:
            initial_production_flows = self.holdout.get_production_stats()
            initial_entities = self.holdout.get_entities()
            start_inventory = self.holdout.inspect_inventory()

            initial_value, _ = self.holdout.score()
            if self.logger:
                self.logger.update_instance(self.holdout.tcp_port, status=f"accruing value ({self.value_accrual_time}s)")
            await asyncio.sleep(self.value_accrual_time)
            entities = self.holdout.get_entities()
            reward, _ = self.holdout.score()
            final_inventory = self.holdout.inspect_inventory()

            if self.logger:
                # Get the metrics for this holdout instance from the correct group
                group = self.logger.groups[self.holdout_group_id]
                holdout_metrics = group.instances[self.holdout.tcp_port]

                self.logger.update_instance(
                    self.holdout.tcp_port,
                    status="accrued value",
                    final_entities=len(entities),
                    start_entities=len(initial_entities),
                    total_programs=holdout_metrics.total_programs + 1,
                    start_inventory_count=sum([v for k, v in start_inventory.__dict__.items() if v > 0]),
                    final_inventory_count=sum([v for k, v in final_inventory.__dict__.items() if v > 0])
                )
            
            end_production_flows = self.holdout.get_production_stats()
            profits = get_profits(initial_production_flows, end_production_flows)
            return reward - initial_value, profits
        except Exception as e:
            if self.logger:
                # Update error count using the grouped structure
                group = self.logger.groups[self.holdout_group_id]
                holdout_metrics = group.instances[self.holdout.tcp_port]
                self.logger.update_instance(
                    self.holdout.tcp_port,
                    status="error",
                    error_count=holdout_metrics.error_count + 1
                )
            raise e

    def __del__(self):
        """Clean up logger on deletion"""
        self.logger.stop()<|MERGE_RESOLUTION|>--- conflicted
+++ resolved
@@ -92,13 +92,8 @@
                 )
 
             # Update program results
-<<<<<<< HEAD
             for i, (program, (raw_reward, state, response, entities, achievements)) in enumerate(zip(programs, eval_results)):
                 relative_reward = raw_reward - holdout_value if self.holdout else raw_reward
-=======
-            for i, (program, (raw_reward, state, response, entities, achievements, ticks)) in enumerate(zip(programs, eval_results)):
-                relative_reward = raw_reward# - holdout_value
->>>>>>> fd980894
 
                 if self.logger:
                     self.logger.update_instance(
@@ -162,19 +157,11 @@
         try:
             # Get initial state information
             self.logger.update_instance(tcp_port, status="starting value")
-<<<<<<< HEAD
             start_entities = instance.get_entities()
             start_inventory = instance.inspect_inventory()
             start_production_flows = instance.get_production_stats()
             initial_value, start_time = instance.score()
             code = program.code
-=======
-            start_entities = instance.namespace.get_entities()
-            start_inventory = instance.namespace.inspect_inventory()
-            start_production_flows = instance.namespace.get_production_stats()
-            initial_value, start_time = instance.namespace.score()
-
->>>>>>> fd980894
             # Executing code
             self.logger.update_instance(tcp_port, status="executing")
             reward, time, result = instance.eval(code, timeout=600)
@@ -193,18 +180,12 @@
             final_inventory = instance.namespace.inspect_inventory()
 
             # Check to see if the inventories are different
-<<<<<<< HEAD
-            # If so, we put a hint in the code and result
+            # If so, we manually put a hint in the generated code and result from the game
             get_inventory_code = 'print(f"Current inventory: {inspect_inventory()}")'
-            if start_inventory != final_inventory and 'error' not in result.lower() and get_inventory_code not in program.code:
-=======
-            # If so, we manually put a hint in the generated code and result from the game
-            get_inventory_code = 'print(f"Inventory changed to {inspect_inventory()}")'
             if (start_inventory.__dict__ != final_inventory.__dict__
                     and 'error' not in result.lower()
                     and get_inventory_code not in program.code
                     and 'inspect_inventory()' not in program.code):
->>>>>>> fd980894
                 program.code += f'\n{get_inventory_code}'
                 result += f'\n'+str(len(program.code.split('\n')))+f': (\'Current inventory: {final_inventory}\',)'
 
@@ -215,14 +196,11 @@
                 program.code += f'\n{get_entities_code}\n'
                 result += "\n"+str(len(program.code.split('\n')))+f': (\'Entities on the map after the current step: {entities}\',)'
 
-<<<<<<< HEAD
             if "error" in result.lower():
                 result += f'(\'Current inventory: {final_inventory}\',)'
                 result += f'(\'Entities on the map after the current step: {entities}\',)'
             self.logger.update_instance(tcp_port, status=f"accruing value ({self.value_accrual_time}s)")
             await asyncio.sleep(self.value_accrual_time)
-=======
->>>>>>> fd980894
 
             score, _ = instance.namespace.score()
             final_reward = score - initial_value
@@ -260,11 +238,7 @@
                 )
                 error = True
 
-<<<<<<< HEAD
-            return final_reward, state, result, entities, achievements, profits, error
-=======
-            return final_reward, state, result, entities, achievements, ticks
->>>>>>> fd980894
+            return final_reward, state, result, entities, achievements, ticks, error
 
         except Exception as e:
             print(f"Error in _evaluate_single:")

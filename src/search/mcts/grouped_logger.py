from dataclasses import dataclass, field
from datetime import datetime, timedelta
from typing import Dict, List, Optional

from rich.console import Console
from rich.layout import Layout
from rich.live import Live
from rich.panel import Panel
from rich.progress import Progress, TextColumn, BarColumn, TaskProgressColumn
from rich.table import Table
from rich.text import Text
from rich.box import SIMPLE

@dataclass
class InstanceGroupMetrics:
    """Tracks metrics for a group of instances running parallel MCTS"""
    group_id: int
    instances: Dict[int, 'InstanceMetrics']


@dataclass
class InstanceMetrics:
    """Tracks metrics for a single Factorio instance"""
    tcp_port: int
    is_holdout: bool = False
    program_id: Optional[int] = None
    current_reward: float = 0.0
    raw_reward: float = 0.0
    holdout_value: float = 0.0
    relative_reward: float = 0.0
    status: str = "idle"
    last_update: datetime = field(default_factory=datetime.now)
    error_count: int = 0
    total_programs: int = 0
    start_entities: int = 0
    final_entities: int = 0
    start_inventory_count: int = 0
    final_inventory_count: int = 0
    version: int = 0
    version_description: str = "N/A"
    iteration: int = 0
    n_iterations: int = 0


class GroupedFactorioLogger:
    """Logger that displays instances grouped by their MCTS parallel groups"""

<<<<<<< HEAD
    def __init__(self, n_groups: int, instances_per_group: int, base_port = 27015, holdout_exists: bool = True):
=======
    def __init__(self, n_groups: int, instances_per_group: int, base_port = 27015, resume_version=0):
>>>>>>> 94f0ec24
        self.console = Console()
        self.layout = Layout()
        self.groups: Dict[int, InstanceGroupMetrics] = {}
        self.live: Optional[Live] = None
        self.start_time = datetime.now()
        self.n_groups = n_groups
        self.instances_per_group = instances_per_group
        self.port_to_group: Dict[int, int] = {}  # Maps tcp_port to group_id
<<<<<<< HEAD
        self.holdout_exists = holdout_exists
=======
        self.resume_version = resume_version
>>>>>>> 94f0ec24

        self.progress = Progress(
            TextColumn("[progress.description]{task.description}"),
            BarColumn(),
            TaskProgressColumn(),
            expand=True
        )
        self.progress_task = None

        # Initialize metrics for each group and their instances
        current_port = base_port

        for group_id in range(n_groups):
            group_instances = {}
            for i in range(instances_per_group):
                is_holdout = (i == instances_per_group - 1) if self.holdout_exists else False  # Last instance in group is holdout if it exists
                group_instances[current_port] = InstanceMetrics(
                    tcp_port=current_port,
                    is_holdout=False
                )
                self.port_to_group[current_port] = group_id
                current_port += 1

            self.groups[group_id] = InstanceGroupMetrics(
                group_id=group_id,
                instances=group_instances
            )

    def start(self):
        """Start the live display"""
        self.live = Live(
            self._generate_layout(),
            refresh_per_second=4,
            transient=False
        )
        self.live.start()

    def stop(self):
        """Stop the live display"""
        if self.live:
            self.live.stop()

    def update_progress(self, advance: int = 1):
        if self.progress_task is not None:
            self.progress.update(self.progress_task, advance=advance)
            if self.live:
                self.live.update(self._generate_layout())

    def update_instance(self, tcp_port: int, **updates):
        """Update metrics for a specific instance using its tcp_port"""
        group_id = self.port_to_group.get(tcp_port)
        if group_id is not None and group_id in self.groups:
            group = self.groups[group_id]
            if tcp_port in group.instances:
                instance = group.instances[tcp_port]
                for key, value in updates.items():
                    if hasattr(instance, key):
                        setattr(instance, key, value)
                instance.last_update = datetime.now()
                if self.live:
                    self.live.update(self._generate_layout())

    def _generate_instance_panel(self, instance: InstanceMetrics, group_id: int) -> Panel:
        """Generate a panel for a single instance with two-column layout"""
        # Create two tables for left and right columns
        left_table = Table(show_header=False, box=None, padding=(0, 1))
        right_table = Table(show_header=False, box=None, padding=(0, 1))

        # Calculate average time
        avg_time = "N/A"
        if instance.total_programs > 0:
            avg_time = f"{((datetime.now() - self.start_time).total_seconds() / instance.total_programs):.2f} sec"

        # Calculate ETA
        eta = "N/A"
        if instance.iteration > 0:
            elapsed_time = (datetime.now() - self.start_time).total_seconds()
            time_per_iteration = elapsed_time / instance.iteration
            remaining_iterations = instance.n_iterations - instance.iteration
            estimated_remaining_seconds = time_per_iteration * remaining_iterations
            eta_time = datetime.now() + timedelta(seconds=estimated_remaining_seconds)
            eta = eta_time.strftime("%H:%M:%S")

        # Left column data
        left_table.add_row("Program ID:", str(instance.program_id or "None"))
        left_table.add_row("Status:",
                           Text(instance.status, style="green" if instance.status == "running" else "yellow"))
        left_table.add_row("Reward:", f"{instance.current_reward:.2f}")
        #left_table.add_row("Holdout:", f"{instance.holdout_value:.2f}")
        left_table.add_row("Advantage:", f"{instance.relative_reward:.2f}")
        left_table.add_row("Error Count:",
                           Text(str(instance.error_count), style="red" if instance.error_count > 0 else "white"))
        left_table.add_row("ETA:", Text(eta, style="cyan"))


        # Right column data
        right_table.add_row("Total Programs:", str(instance.total_programs))
        right_table.add_row("Last Update:", instance.last_update.strftime("%H:%M:%S"))
        right_table.add_row("Avg Time/Prog:", Text(avg_time))
        right_table.add_row("Entities:", Text(f"{instance.start_entities} → {instance.final_entities}",
                                              style="red" if instance.start_entities != instance.final_entities else "cyan"))
        right_table.add_row("Inventory:", Text(f"{instance.start_inventory_count} → {instance.final_inventory_count}"))
        right_table.add_row("Version:", Text(f"v{instance.version}"))
        right_table.add_row("Iteration:", Text(f"{instance.iteration}/{instance.n_iterations}"))
        # Create a container table to hold both columns
        container = Table.grid(padding=(0, 2))
        container.add_row(left_table, right_table)

        title = f"Instance (Port: {instance.tcp_port})"

        return Panel(
            container,
            title=title,
            border_style="blue",
            padding=(0, 1)
        )

    def _generate_group_layout(self, group: InstanceGroupMetrics) -> Panel:
        """Generate layout for a single group of instances"""
        group_layout = Layout()

        # Create panels for active instances and holdout
        active_instances = [inst for inst in group.instances.values() if not inst.is_holdout]
        if self.holdout_exists:
            holdout_instance = next(inst for inst in group.instances.values() if inst.is_holdout)

        # Create the instance panels
        instance_panels = [self._generate_instance_panel(inst, group.group_id) for inst in active_instances]
        if self.holdout_exists:
            instance_panels.append(self._generate_instance_panel(holdout_instance, group.group_id))

        # Split the layout horizontally for all instances in the group
        group_layout.split_row(*[Layout(panel, ratio=1) for panel in instance_panels])

        # Use a more compact panel style with reduced padding and simplified border
        return Panel(
            group_layout,
            #title=f"Group {group.group_id}",  # Shortened title
            border_style="green",
            padding=(0, 0),  # Reduce vertical and horizontal padding
            box=SIMPLE  # Use simpler border style
        )

    def _generate_layout(self) -> Layout:
        """Generate the complete layout with all groups"""
        main_layout = Layout()

        # Create layouts for each group
        group_layouts = [self._generate_group_layout(group) for group in self.groups.values()]

        # Split vertically for each group
        main_layout.split_column(*[Layout(layout, ratio=1, minimum_size=3) for layout in group_layouts])

        # Add progress bar if it exists
        if self.progress_task is not None:
            final_layout = Layout()
            final_layout.split_column(
                Layout(main_layout, ratio=4),
                Layout(self.progress, ratio=1)
            )
            return final_layout

        return main_layout
<|MERGE_RESOLUTION|>--- conflicted
+++ resolved
@@ -45,11 +45,7 @@
 class GroupedFactorioLogger:
     """Logger that displays instances grouped by their MCTS parallel groups"""
 
-<<<<<<< HEAD
-    def __init__(self, n_groups: int, instances_per_group: int, base_port = 27015, holdout_exists: bool = True):
-=======
-    def __init__(self, n_groups: int, instances_per_group: int, base_port = 27015, resume_version=0):
->>>>>>> 94f0ec24
+    def __init__(self, n_groups: int, instances_per_group: int, base_port = 27015, holdout_exists: bool = True, resume_version=0):
         self.console = Console()
         self.layout = Layout()
         self.groups: Dict[int, InstanceGroupMetrics] = {}
@@ -58,11 +54,8 @@
         self.n_groups = n_groups
         self.instances_per_group = instances_per_group
         self.port_to_group: Dict[int, int] = {}  # Maps tcp_port to group_id
-<<<<<<< HEAD
         self.holdout_exists = holdout_exists
-=======
         self.resume_version = resume_version
->>>>>>> 94f0ec24
 
         self.progress = Progress(
             TextColumn("[progress.description]{task.description}"),

import sys
sys.path.append(r"C:\Users\martb\Documents\paperpclip_max\PaperclipMaximiser\src")
sys.path.append(r"C:\Users\martb\Documents\paperpclip_max\PaperclipMaximiser")

import ast
import json
import os
import textwrap
from itertools import cycle
from typing import List, Dict, Any
from dotenv import load_dotenv

from factorio_instance import FactorioInstance
from llm_factory import LLMFactory
from utilities.controller_loader import load_schema, load_definitions

load_dotenv()

def is_valid_python(code_string: str) -> bool:
    try:
        ast.parse(code_string)
        return True
    except SyntaxError:
        return False

class FactorioLLMSampler:
<<<<<<< HEAD
    def __init__(self, prompt_path: str = "prompts", model: str = "claude-3-5-sonnet-20240620"):
=======
    def __init__(self, model: str = "claude-3-5-sonnet-20240620"): #"gpt-4o"): #
>>>>>>> 09e52a89
        self.model = model
        self.llm_factory = LLMFactory(model)
        self.api_schema, self.entities = self._get_base_api_schema_prompt()
        self.objective_context = []
        self.token_count = 0
        self.cost = 0
        self.prompt_path = prompt_path

    def _get_base_api_schema_prompt(self):
        execution_path = os.path.dirname(os.path.realpath(__file__))
        folder_path = f'{execution_path}/../controllers'
        schema = load_schema(folder_path)
        type_definitions = load_definitions(f'{execution_path}/../factorio_types.py')
        entity_definitions = load_definitions(f'{execution_path}/../factorio_entities.py')
        brief = f"""
You have access to the following Game API for use in your Python code:

Entities:
{entity_definitions}

Types:
{type_definitions}

<<<<<<< HEAD
            Methods:
            ```
            {schema}
            """
        return brief, entity_definitions
=======
Methods:
```
{schema}
```
"""
        dedented = textwrap.dedent(brief.strip())
        return dedented
>>>>>>> 09e52a89

    def _call_api(self, system_prompt: str, user_message: str, **kwargs) -> str:
        max_tokens = kwargs.get('max_tokens', 1200)
        messages = [
            {"role": "system", "content": system_prompt},
            {"role": "user", "content": user_message}
        ]
        try:
            response = self.llm_factory.call(
                model=self.model,
                messages=messages,
                max_tokens=max_tokens,
                **kwargs
            )

            try:
                self.token_count += response.usage.input_tokens + response.usage.output_tokens
                self.cost += response.usage.input_tokens * 0.0000003 + response.usage.output_tokens * 0.0000015
            except:
                self.token_count += response.usage.total_tokens
                self.cost += response.usage.prompt_tokens * 0.0000003 + response.usage.completion_tokens * 0.0000015

            if hasattr(response, 'choices'):
                return response.choices[0].message.content
            elif hasattr(response, 'content'):
                return response.content[0].text
            else:
                raise ValueError("Unexpected response structure")
        except Exception as e:
            print(f"API call failed: {e}")
            raise

    def load_existing_state(self, snippet_name: str) -> Dict[str, Any]:
        folder_path = f"../skills/_{snippet_name}"
        if os.path.exists(folder_path):
            with open(f"{folder_path}/details.json", "r") as f:
                details = json.load(f)
            self.token_count = details.get("token_count", 0)
            self.cost = details.get("cost", 0)
            return details
        return None

    def load_objectives(self, file_path: str) -> List[str]:
        with open(file_path, 'r') as f:
            return [line.strip() for line in f if line.strip()]

    def remove_objective(self, file_path: str, objective: str):
        with open(file_path, 'r') as f:
            objectives = f.readlines()
        with open(file_path, 'w') as f:
            for obj in objectives:
                if obj.strip() != objective:
                    f.write(obj)

    def generate_objective(self) -> str:
        system_prompt = "You are an AI assistant creating beginner objectives for a Factorio game curriculum. Generate a single, clear objective for the next task in the game."
        curriculum_examples = '\n'.join([
            "Mine 100 iron ore into your inventory",
            "Gather resources and smelt 10 iron plates in a stone furnace",
            "Chop down trees and make a wooden chest to store items",
        ])
        context = "\n".join(self.objective_context)
        interstitial = ", set objectives that do one thing at a time"
        if context:
            interstitial += f", considering the following context of previous objectives:\n\n{context}\n"
        user_message = f"Generate a new objective for the Factorio curriculum{interstitial}\nEnsure the new objective is different from these. Example objectives:\n{curriculum_examples}"
        new_objective = self._call_api(system_prompt, user_message)
        self.objective_context.append(new_objective)
        if len(self.objective_context) > 5:
            self.objective_context.pop(0)
        return new_objective

    def generate_plan(self, objective):
<<<<<<< HEAD
        specific_prompt_path = f"{self.prompt_path}/planning"
        # read in user_message.md and system_message.md
        with open(f"{specific_prompt_path}/user_message.md", "r") as f:
            user_message = f.read()
        with open(f"{specific_prompt_path}/system_message.md", "r") as f:
            system_prompt = f.read()
        system_prompt = system_prompt.format(api_schema=self.api_schema)
        user_message = user_message.format(objective=objective)
        return self._call_api(system_prompt, user_message)

    def generate_verification_function(self, objective: str) -> str:
        specific_prompt_path = f"{self.prompt_path}/outcome_test"
        # read in user_message.md and system_message.md
        with open(f"{specific_prompt_path}/user_message.md", "r") as f:
            user_message = f.read()
        with open(f"{specific_prompt_path}/system_message.md", "r") as f:
            system_prompt = f.read()
        system_prompt = system_prompt.format(api_schema=self.api_schema)
        user_message = user_message.format(objective=objective)
        response = self._call_api(system_prompt, user_message)
        try:
            program = response.replace('```python', '```')
            program = program.split('```')[1]

            return program
        except:
            return response


    def generate_policy_function(self, objective: str, steps: str) -> str:
        specific_prompt_path = f"{self.prompt_path}/steps_to_script"
        # read in user_message.md and system_message.md
        with open(f"{specific_prompt_path}/user_message.md", "r") as f:
            user_message = f.read()
        with open(f"{specific_prompt_path}/system_message.md", "r") as f:
            system_prompt = f.read()
        user_message = user_message.format(steps=steps, objective=objective)
        system_prompt = system_prompt.format(api_schema=self.api_schema)
=======
        system_prompt = f"You are an AI assistant creating a plan for a Factorio game objective."
        user_message = f"How would you achieve the following?: '{objective}'"
        return self._call_api(system_prompt, user_message)

    def generate_policy_snippet(self, objective: str, steps: str) -> str:
        system_prompt = (
            f"You are an AI agent creating Python snippets to achieve Factorio game objectives. "
            f"Here is the API you can use:\n{self.api_schema}\n"
            f"Write a Python snippet that achieves the objective and includes assertions to verify the result. "
            f"The snippet should be a series of commands, not a function. "
            f"Use assert statements to check if the objective has been met. "
            f"Print assigned variable values for debugging. "
            f"Ensure that failed assertions return the most relevant error message possible to help with correction. "
            f"Only write in python in ``` blocks. "
            f"Ensure appropriate error handling without using try-catch blocks. "
            f"Do not include any example usage or function calls in your response."
        )
        user_message = (
            f"Write a Python snippet to achieve the objective: '{objective}'. "
            f"Here are the steps to achieve the objective:\n{steps}\n"
            f"Include assertions to verify that the objective has been met."
        )
>>>>>>> 09e52a89
        response = self._call_api(system_prompt, user_message)
        try:
            program = response.replace('```python', '```')
            program = program.split('```')[1]
            return program
        except:
            return response

    def generate_snippet_name(self, objective: str) -> str:
        system_prompt = f"You are an AI assistant creating Python snippet names for Factorio game objectives."
        user_message = (f"Provide a name for a snippet to achieve the objective: '{objective}'. "
                        f"Only write between ``` blocks. "
                        f"e.g '```place_furnace_next_to_coal```'")
        response = self._call_api(system_prompt, user_message, temperature=0)
        parsed = response.split('```')[1].replace(' ', '_').lower().strip()
        return parsed

<<<<<<< HEAD
    def correct_policy_function(self, objective: str, steps, last_executed_policy: str,
                                error_message: str, correction_history: List[Dict[str, str]]) -> str:
        specific_prompt_path = f"{self.prompt_path}/self_correct_script_process"
        # read in user_message.md and system_message.md
        with open(f"{specific_prompt_path}/user_message.md", "r") as f:
            user_message = f.read()
        with open(f"{specific_prompt_path}/system_message.md", "r") as f:
            system_prompt = f.read()
        system_prompt = system_prompt.format(api_schema=self.api_schema)

=======
    def correct_policy_snippet(self, objective: str, original_snippet: str,
                               error_message: str, correction_history: List[Dict[str, str]]) -> str:
        system_prompt = (
            f"You are an AI assistant correcting Python snippets for Factorio game objectives. "
            f"The snippet should use this API: \n{self.api_schema}\n"
            f"Only write in python in ``` blocks. "
            f"Ensure appropriate error handling without using try-catch blocks. "
            f"Include assertions to verify that the objective has been met."
        )
>>>>>>> 09e52a89

        history_str = "\n\n".join([
            f"Attempt {i + 1}:\nSnippet:\n```python\n{attempt['snippet']}\n```\nError: {attempt['error']}"
            for i, attempt in enumerate(correction_history)
<<<<<<< HEAD
        ]) if correction_history else "No history of attempts yet."

        user_message = user_message.format(
            objective=objective,
            steps=steps,
            last_executed_policy=last_executed_policy,
            error_message=error_message,
            error_history=history_str)
        return self._call_api(system_prompt, user_message)

    def correct_test(self, objective: str, correction_history: List[Dict[str, str]]) -> str:
        system_prompt = (
            f"You are an AI assistant correcting Python verification tests for Factorio game objectives. "
            f"Only write in python in ``` blocks"
            f"If the test fails, the function should raise an uncaught exception. "
            f"The game API is available for use by passing in the `game` parameter, which exposes: \n\n{self.api_schema}"
        )

        history_str = "\n\n".join([
            f"Attempt {i + 1}:\nPolicy:\n```python\n{attempt['policy']}\n```\nError: {attempt['error']}"
            for i, attempt in enumerate(correction_history)
        ])

        user_message = (
            f"The following integration test for the Factorio objective '{objective}' has failed multiple times. "
            f"Here's the history of attempts and errors:\n\n{history_str}\n\n"
            f"Please correct the verification code to fix these errors and successfully test the policy function. "
            f"Consider all previous attempts and their errors when making your correction."
            "Do not define any functions, only correct the inline code."
        )
        return self._call_api(system_prompt, user_message)

    def stream_curriculum(self, num_objectives: int = 5):
        for _ in range(num_objectives):
            #objective = self.generate_objective()
            objective = "Craft one burner mining drill"
            #steps = self.generate_plan(objective)
            #policy = self.generate_policy_function(objective, steps)
            #test = self.generate_verification_function(objective)
            steps = "SUMMARY:\nTo craft one burner mining drill, we need to create several components and gather resources. The main components required are:\n- 3 iron gear wheels\n- 3 iron plates\n- 1 stone furnace\n\nWe'll need to mine iron ore and stone, smelt iron ore into iron plates, craft iron gear wheels, and craft a stone furnace. Here's a breakdown of the resources and crafting steps:\n\nResources needed:\n- 9 iron ore (3 for direct use, 6 for iron gear wheels)\n- 5 stone (for stone furnace)\n- Coal (for smelting)\n\nCrafting steps:\n1. Craft stone furnace (requires 5 stone)\n2. Smelt 9 iron ore into 9 iron plates\n3. Craft 3 iron gear wheels (each requires 2 iron plates)\n4. Craft 1 burner mining drill\n\nSTEPS:\n1. Mine 5 stone\n2. Craft a stone furnace using the 5 stone\n3. Mine coal for fuel\n4. Mine 9 iron ore\n5. Place the stone furnace\n6. Smelt 9 iron ore into 9 iron plates using the stone furnace and coal\n7. Craft 3 iron gear wheels (each requires 2 iron plates, using 6 iron plates total)\n8. Craft another stone furnace using 5 more stone (mine if necessary)\n9. Craft the burner mining drill using:\n   - 3 iron gear wheels\n   - 3 iron plates\n   - 1 stone furnace\n\nHere's a detailed step-by-step plan using the game's API:\n\n1. Mine stone:\n   ```python\n   move_to(nearest(Resource.Stone))\n   harvest_resource(nearest(Resource.Stone), 5)\n   ```\n\n2. Craft stone furnace:\n   ```python\n   craft_item(Prototype.StoneFurnace, 1)\n   ```\n\n3. Mine coal:\n   ```python\n   move_to(nearest(Resource.Coal))\n   harvest_resource(nearest(Resource.Coal), 10)\n   ```\n\n4. Mine iron ore:\n   ```python\n   move_to(nearest(Resource.IronOre))\n   harvest_resource(nearest(Resource.IronOre), 9)\n   ```\n\n5. Place stone furnace:\n   ```python\n   furnace_pos = place_entity(Prototype.StoneFurnace, Direction.UP, Position(x=0, y=0))\n   ```\n\n6. Smelt iron ore into iron plates:\n   ```python\n   insert_item(Prototype.Coal, get_entity(Prototype.StoneFurnace, furnace_pos), 5)\n   insert_item(Prototype.IronOre, get_entity(Prototype.StoneFurnace, furnace_pos), 9)\n   sleep(10)  # Wait for smelting to complete\n   extract_item(Prototype.IronPlate, furnace_pos, 9)\n   ```\n\n7. Craft iron gear wheels:\n   ```python\n   craft_item(Prototype.IronGearWheel, 3)\n   ```\n\n8. Mine more stone and craft another stone furnace:\n   ```python\n   move_to(nearest(Resource.Stone))\n   harvest_resource(nearest(Resource.Stone), 5)\n   craft_item(Prototype.StoneFurnace, 1)\n   ```\n\n9. Craft burner mining drill:\n   ```python\n   craft_item(Prototype.BurnerMiningDrill, 1)\n   ```\n\nThis plan ensures that we have all the necessary components to craft one burner mining drill, including the additional stone furnace required for the recipe."
            policy = '\nfrom factorio_instance import *\n\n# 1. Mine 5 stone\nstone_pos = nearest(Resource.Stone)\nmove_to(stone_pos)\nharvest_resource(stone_pos, 5)\nstone_count = inspect_inventory()[Resource.Stone]\nassert stone_count >= 5, f"Not enough stone mined. Expected at least 5, but got {stone_count}"\n\n# 2. Craft a stone furnace\ncraft_item(Prototype.StoneFurnace, 1)\nfurnace_count = inspect_inventory()[Prototype.StoneFurnace]\nassert furnace_count >= 1, f"Stone furnace not crafted. Expected at least 1, but got {furnace_count}"\n\n# 3. Mine coal for fuel\ncoal_pos = nearest(Resource.Coal)\nmove_to(coal_pos)\nharvest_resource(coal_pos, 9)\ncoal_count = inspect_inventory()[Resource.Coal]\nassert coal_count >= 9, f"Not enough coal mined. Expected at least 9, but got {coal_count}"\n\n# 4. Mine 9 iron ore\niron_ore_pos = nearest(Resource.IronOre)\nmove_to(iron_ore_pos)\nharvest_resource(iron_ore_pos, 9)\niron_ore_count = inspect_inventory()[Resource.IronOre]\nassert iron_ore_count >= 9, f"Not enough iron ore mined. Expected at least 9, but got {iron_ore_count}"\n\n# 5. Place the stone furnace\nfurnace = place_entity(Prototype.StoneFurnace, Direction.UP, Position(x=0, y=0))\n\n# 6. Smelt 9 iron ore into 9 iron plates\ninsert_item(Prototype.Coal, furnace, 5)\ninsert_item(Prototype.IronOre, furnace, 9)\nsleep(20)  # Wait for smelting to complete\nextract_item(Prototype.IronPlate, furnace.position, 9)\n\n# Check if we have 9 iron plates\niron_plate_count = inspect_inventory()[Prototype.IronPlate]\nif iron_plate_count < 9:\n    sleep(10)  # Wait a bit longer if smelting is not complete\n    extract_item(Prototype.IronPlate, furnace.position, 9 - iron_plate_count)\n    iron_plate_count = inspect_inventory()[Prototype.IronPlate]\n\nassert iron_plate_count >= 9, f"Not enough iron plates smelted. Expected at least 9, but got {iron_plate_count}"\n\n# 7. Craft 3 iron gear wheels\ncraft_item(Prototype.IronGearWheel, 3)\ngear_wheel_count = inspect_inventory()[Prototype.IronGearWheel]\nassert gear_wheel_count >= 3, f"Not enough iron gear wheels crafted. Expected at least 3, but got {gear_wheel_count}"\n\n# 8. Mine more stone and craft another stone furnace\nmove_to(nearest(Resource.Stone))\nharvest_resource(nearest(Resource.Stone), 5)\ncraft_item(Prototype.StoneFurnace, 1)\nfurnace_count = inspect_inventory()[Prototype.StoneFurnace]\nassert furnace_count >= 1, f"Second stone furnace not crafted. Expected at least 1, but got {furnace_count}"\n\n# 9. Craft the burner mining drill\ncraft_item(Prototype.BurnerMiningDrill, 1)\nburner_drill_count = inspect_inventory()[Prototype.BurnerMiningDrill]\nassert burner_drill_count >= 1, f"Burner mining drill not crafted. Expected at least 1, but got {burner_drill_count}"\n\nprint("Successfully crafted one burner mining drill!")\n'
            test = '\n# Get the current inventory\ninventory = inspect_inventory()\n\n# Check if there\'s at least one burner mining drill in the inventory\nnumber_of_burner_mining_drills = inventory.get(Prototype.BurnerMiningDrill, 0)\n\n# Assert that we have at least one burner mining drill\nassert number_of_burner_mining_drills >= 1, f"Failed to craft a burner mining drill. Current count in inventory: {number_of_burner_mining_drills}"\n\n# If we want to be more specific and check for exactly one burner mining drill:\nassert number_of_burner_mining_drills == 1, f"Expected exactly 1 burner mining drill, but found {number_of_burner_mining_drills} in the inventory"\n\nprint("Success: One burner mining drill has been crafted!")\n'
=======
        ])

        user_message = (
            f"The following snippet for the objective '{objective}' has failed. "
            f"Here's the history of attempts and errors:\n\n{history_str}\n\n"
            f"Please correct the snippet to fix these errors and achieve the objective. "
            f"Consider all previous attempts and their errors when making your correction."
        )
        return self._call_api(system_prompt, user_message)

    def stream_curriculum(self, objectives: List[str]):
        # for _ in range(num_objectives):
        #     objective = self.generate_objective()
        for objective in objectives:
            name = self.generate_snippet_name(objective)
            steps = self.generate_plan(objective)
            snippet = self.generate_policy_snippet(objective, steps)
>>>>>>> 09e52a89
            yield {
                "objective": objective,
                "snippet": snippet,
                "steps": steps,
<<<<<<< HEAD
=======
                "snippet_name": name,
>>>>>>> 09e52a89
            }

if __name__ == "__main__":
    #main()


    sampler = FactorioLLMSampler()

    inventory = {
        'iron-plate': 50,
        'coal': 50,
        'copper-plate': 50,
        'iron-chest': 2,
        'burner-mining-drill': 3,
        'electric-mining-drill': 1,
        'assembling-machine-1': 1,
        'stone-furnace': 9,
        'transport-belt': 50,
        'boiler': 1,
        'burner-inserter': 32,
        'pipe': 15,
        'steam-engine': 1,
        'small-electric-pole': 10
    }
    instance = FactorioInstance(address='localhost',
                                bounding_box=200,
                                tcp_port=27015,
                                fast=True,
<<<<<<< HEAD
                                inventory={})
    instance.reset()
    from factorio_entities import Position
    instance.move_to(Position(x=0, y=0))
    #test_string = '\nfrom factorio_instance import *\n\ndef craft_transport_belts(self, num_belts: int = 2) -> bool:\n    # Step 1: Gather resources\n    self.harvest_resource(nearest(Resource.IronOre))\nself.craft_transport_belts(2)'
    #test_string = '\nfrom factorio_instance import *\n\n# Find the nearest iron patch\niron_patch = get_resource_patch(Resource.IronOre, nearest(Resource.IronOre))\n# Move to the center of the iron patch\nmove_to(iron_patch.bounding_box.left_top)\n# Step 3: Gather resources\nharvest_resource(nearest(Resource.IronOre))'
    test_string = """
from factorio_instance import *
# 1) mine 5 stone
# Find nearest stone resource
nearest_stone = nearest(Resource.Stone)
# Move to the stone resource
move_to(nearest_stone)
# Harvest stone
harvest_resource(nearest_stone, quantity=5) 
# test that the stone was harvested
assert inspect_inventory()[Resource.Stone] == 5

#2) Craft stone furnace
craft_item(Prototype.StoneFurnace, quantity=1)
# test that the stone furnace was crafted
assert inspect_inventory()[Prototype.StoneFurnace] == 1

#3) Mine coal for stone furnace
nearest_coal = nearest(Resource.Coal)
move_to(nearest_coal)
harvest_resource(nearest_coal, quantity=5)
# test that the coal was harvested
assert inspect_inventory()[Resource.Coal] == 5


#4) Move to copper ore
nearest_copper = nearest(Resource.IronOre)
move_to(nearest_copper)
#5) Place down stone furnace
stone_furnace = place_entity_next_to(Prototype.StoneFurnace,
                                                reference_position=nearest_copper,
                                                direction=UP,
                                                spacing=1)
#6) Mine copper ore
harvest_resource(nearest_copper, quantity=5)
# test that the copper ore was harvested
assert inspect_inventory()[Resource.CopperOre] == 5

#7) Place coal and copper ore to stone furnace
insert_item(Prototype.Coal, stone_furnace, 5)
insert_item(Prototype.CopperOre, stone_furnace, 5)
#8) Smelt copper ore for copper plates
# wait for smelting
sleep(10)
extract_item(Prototype.CopperPlate, stone_furnace, 5)
# test that the copper plates were smelted
# smelting make take longer, thus we need to check the inventory after a while
number_of_copper_plates = inspect_inventory()[Prototype.CopperPlate]
# if the copper plates are not there, wait for a while
if number_of_copper_plates < 5:
    sleep(10)
    # extract the copper plates again
    extract_item(Prototype.CopperPlate, stone_furnace, 5)
    number_of_copper_plates = inspect_inventory()[Prototype.CopperPlate]

inventory = inspect_inventory()
number_of_copper_plates = inventory.get(Prototype.CopperPlate, 0)
assert number_of_copper_plates == 6, f"Expected 6 copper plates, got {number_of_copper_plates}"
"""

#    test_string = """
#from factorio_instance import *\n\n# 1. Mine stone\nstone_position = nearest(Resource.Stone)\nmove_to(stone_position)\nharvest_resource(stone_position, quantity=5)\n\n# 2. Craft a stone furnace\ncraft_item(Prototype.StoneFurnace, quantity=1)\n\n# 3. Mine iron ore\niron_ore_position = nearest(Resource.IronOre)\nmove_to(iron_ore_position)\nharvest_resource(iron_ore_position, quantity=9)\n\n# 4. Mine coal\ncoal_position = nearest(Resource.Coal)\nmove_to(coal_position)\nharvest_resource(coal_position, quantity=10)\n\n# 5. Smelt iron plates\nfurnace = place_entity_next_to(Prototype.StoneFurnace, iron_ore_position, Direction.UP, spacing=1)\ninsert_item(Prototype.Coal, furnace, quantity=5)\ninsert_item(Prototype.IronOre, furnace, quantity=9)\n\n# Wait for smelting to complete\nsleep(15)\n\n# Extract iron plates\nextract_item(Prototype.IronPlate, furnace.position, quantity=9)\n\n# 6. Craft iron gear wheels\ncraft_item(Prototype.IronGearWheel, quantity=3)\n\n# 7. Craft the burner mining drill\ncraft_item(Prototype.BurnerMiningDrill, quantity=1)\n\n# 8. Confirm the burner mining drill is in the inventory\ninventory = inspect_inventory()\nif Prototype.BurnerMiningDrill in inventory and inventory[Prototype.BurnerMiningDrill] >= 1:\n    print("Successfully crafted one burner mining drill!")\nelse:\n    raise Exception("Failed to craft burner mining drill")\n
#"""
    #score, goal, result = instance.eval_with_error(test_string, timeout=60)
    for curriculum_item in sampler.stream_curriculum(2):

        #function_name = curriculum_item['function_name']
        #existing_state = sampler.load_existing_state(function_name)
#
        #if existing_state:
        #    print(f"Resuming work on existing objective: {existing_state['objective']}")
        #    curriculum_item = existing_state
        #    correction_history = existing_state.get("corrections", [])
        #    # load the policy string from the policy.py file
        #    with open(f"../skills/_{function_name}/policy.py", "r") as f:
        #        curriculum_item['policy'] = f.read()
        #    with open(f"../skills/_{function_name}/test_policy.py", "r") as f:
        #        curriculum_item['verification'] = f.read()
#
        #    #policy_string = existing_state.get("policy", "")
        #    #policy_string = extract_steps_from_policy_function(curriculum_item['policy'])
        #else:
#
        #    #policy_string = extract_steps_from_policy_function(curriculum_item['policy'])
#
        #    correction_history = []

        print(f"Objective: {curriculum_item['objective']}")
        #print("Function name: " + function_name)
        print("Plan:")
        print(curriculum_item["steps"])
        print("Verification function:")
        print(curriculum_item['verification'])
        print("Policy function:")
        print(curriculum_item['policy'])
        print("\n" + "=" * 50 + "\n")
        correction_history = []
        if not is_valid_python(curriculum_item['verification']):
            continue
        if not is_valid_python(curriculum_item['policy']):
            continue

        policy_string = curriculum_item['policy']
        test_string = curriculum_item['verification']

        #policy_string = "from factorio_instance import *\nfrom controllers import *\n" + policy_string
        #test_string = "from factorio_instance import *\nfrom controllers import *\n" + test_string

        max_attempts = 16
        policy_passed = False

        for attempt in range(max_attempts):
            instance._reset(**instance.initial_inventory if isinstance(instance.initial_inventory,
                                                               dict) else instance.initial_inventory.__dict__)
=======
                                #cache_scripts=False,
                                inventory=inventory)

    # Load objectives from file
    objectives_file = "objectives.txt"
    if os.path.exists(objectives_file):
        objectives = sampler.load_objectives(objectives_file)
    else:
        print(f"Objectives file '{objectives_file}' not found. Please create it and add objectives.")
        exit(1)

    while objectives:
        for objective in objectives.copy():
            curriculum_item = next(sampler.stream_curriculum([objective]))
            snippet_name = curriculum_item['snippet_name']
            existing_state = sampler.load_existing_state(snippet_name)

            if existing_state:
                print(f"Resuming work on existing objective: {existing_state['objective']}")
                curriculum_item = existing_state
                correction_history = existing_state.get("corrections", [])
                with open(f"../skills/_{snippet_name}/snippet.py", "r") as f:
                    curriculum_item['snippet'] = f.read()
            else:
                correction_history = []

            print(f"Objective: {curriculum_item['objective']}")
            print("Snippet name: " + snippet_name)
            print("Plan:")
            print(curriculum_item["steps"])
            print("Snippet:")
            print(curriculum_item['snippet'])
            print("\n" + "=" * 50 + "\n")

            if not is_valid_python(curriculum_item['snippet']):
                continue

            snippet = curriculum_item['snippet']

            max_attempts = 4
            snippet_passed = False

            for attempt in range(max_attempts):
                instance._reset(**instance.initial_inventory if isinstance(instance.initial_inventory, dict) else instance.initial_inventory.__dict__)

                try:
                    score, goal, result = instance.eval_with_error(snippet, timeout=20)

                    if 'error' in result.lower() or 'assertion' in result.lower():
                        raise Exception(result)

                    snippet_passed = True
                    break
                except Exception as e:
                    correction_history.append({"snippet": snippet, "error": str(e)})
                    if attempt < max_attempts - 1:
                        print(f"Snippet failed on attempt {attempt + 1}. `{str(result)}` Attempting to correct...")
                        corrected_snippet = sampler.correct_policy_snippet(
                            curriculum_item['objective'],
                            snippet,
                            str(result),
                            correction_history
                        )
                        corrected_snippet = corrected_snippet.split("```")[1].lstrip('python\n')
                        snippet = textwrap.dedent(corrected_snippet)
                    else:
                        print(f"Snippet failed after {max_attempts} attempts. Moving to next objective.")

            # Save results and update files
            folder_name = snippet_name if snippet_passed else f"_{snippet_name}"
            folder_path = f"../skills/{folder_name.strip()}"
            os.makedirs(folder_path, exist_ok=True)

            with open(f"{folder_path}/snippet.py", "w") as f:
                f.write(curriculum_item['snippet'])

            details = {
                "instruction": objective,
                "objective": curriculum_item['objective'],
                "steps": curriculum_item['steps'],
                "corrections": correction_history,
                "token_count": sampler.token_count,
                "cost": sampler.cost,
                "snippet_passed": snippet_passed
            }
            with open(f"{folder_path}/details.json", "w") as f:
                json.dump(details, f, indent=2)
>>>>>>> 09e52a89

            if snippet_passed:
                print(f"Successfully wrote snippet file for objective: {curriculum_item['objective']}")
                # Remove the completed objective from objectives.txt
                sampler.remove_objective(objectives_file, objective)
            else:
                print(f"Failed to generate a working snippet for objective: {curriculum_item['objective']}")

<<<<<<< HEAD
                score, goal, result = instance.eval_with_error(policy_string.strip(), timeout=300)

                # if 'error is in result, then the policy failed
                if 'error' in result.lower():
                    raise Exception(result)

            except Exception as e:
                if attempt < max_attempts - 1:
                    print(f"Policy function `{curriculum_item['objective']}` failed on attempt {attempt + 1}. `{str(result)}` Attempting to correct...")
                    corrected_policy = sampler.correct_policy_function(
                        objective = curriculum_item['objective'],
                        steps = curriculum_item['steps'],
                        last_executed_policy = policy_string,
                        error_message = str(result),
                        correction_history = correction_history
                    )
                    correction_history.append({"policy": policy_string, "error": str(e)})
                    corrected_policy = corrected_policy.split("```")[1].lstrip('python\n')
                    policy_string = textwrap.dedent("\n".join(corrected_policy.split("\n")[1:]))
                    #policy_string = policy_string.replace("game.", "")
                    #policy_string = "from factorio_instance import *\n" + policy_string
                    #policy_string = "from factorio_instance import *\nfrom controllers import *\n" + policy_string

                else:
                    print(f"Policy function failed after {max_attempts} attempts. Moving to next objective.")

        # dothe same as above but add the outcome test
        correction_history_with_outcome = []
        final_policy_with_outcome_tests = policy_string.strip() + '\n\n' + test_string.strip() # add the test to the policy
        for attempt in range(max_attempts):
            instance._reset(**instance.initial_inventory if isinstance(instance.initial_inventory,
                                                               dict) else instance.initial_inventory.__dict__)
            try:
                score, goal, result = instance.eval_with_error(final_policy_with_outcome_tests, timeout=300)
                if 'error' in result.lower():
                    raise Exception(result)
                policy_passed = True
                break
            except Exception as e:
                if attempt < max_attempts - 1:
                    print(
                        f"Verification code failed on attempt {attempt + 1}. `{str(result)}` Attempting to correct...")
                    corrected_policy = sampler.correct_policy_function(
                        objective = curriculum_item['objective'],
                        steps = curriculum_item['steps'],
                        last_executed_policy = final_policy_with_outcome_tests,
                        error_message = str(result),
                        correction_history = correction_history_with_outcome
                    )
                    correction_history_with_outcome.append({"policy": final_policy_with_outcome_tests, "error": str(e)})
                    corrected_policy = corrected_policy.split("```")[1].lstrip('python\n')
                    final_policy_with_outcome_tests = textwrap.dedent("\n".join(corrected_policy.split("\n")[1:]))


        # Dont know how to save the things yet, this will require some thought
        # Determine the folder name based on whether the policy passed
        folder_name = function_name if policy_passed else f"_{function_name}"
        folder_path = f"../skills/{folder_name}"

        # Create a directory in the skill folder for the objective
        os.makedirs(folder_path, exist_ok=True)

        # Save the verification and policy functions
        with open(f"{folder_path}/test_policy.py", "w") as f:
            f.write("from factorio_instance import *\n" + curriculum_item['verification'])

        with open(f"{folder_path}/policy.py", "w") as f:
            f.write("from factorio_instance import *\n" + curriculum_item['policy'])

        # Write details.json file
        details = {
            "objective": curriculum_item['objective'],
            "steps": curriculum_item['steps'],
            "corrections": correction_history,
            "token_count": sampler.token_count,
            "cost": sampler.cost,
            "policy_passed": policy_passed
        }
        with open(f"{folder_path}/details.json", "w") as f:
            json.dump(details, f, indent=2)

        if policy_passed:
            print(f"Successfully wrote policy and test files for objective: {curriculum_item['objective']}")
=======
            sampler.token_count = 0
            sampler.cost = 0

        if objectives:
            print("Completed a full cycle. Starting over with remaining objectives.")
>>>>>>> 09e52a89
        else:
            print("All objectives have been completed. Exiting the program.")

    print("All objectives have been completed. The program will now exit.")<|MERGE_RESOLUTION|>--- conflicted
+++ resolved
@@ -24,11 +24,7 @@
         return False
 
 class FactorioLLMSampler:
-<<<<<<< HEAD
     def __init__(self, prompt_path: str = "prompts", model: str = "claude-3-5-sonnet-20240620"):
-=======
-    def __init__(self, model: str = "claude-3-5-sonnet-20240620"): #"gpt-4o"): #
->>>>>>> 09e52a89
         self.model = model
         self.llm_factory = LLMFactory(model)
         self.api_schema, self.entities = self._get_base_api_schema_prompt()
@@ -49,24 +45,11 @@
 Entities:
 {entity_definitions}
 
-Types:
-{type_definitions}
-
-<<<<<<< HEAD
             Methods:
             ```
             {schema}
             """
         return brief, entity_definitions
-=======
-Methods:
-```
-{schema}
-```
-"""
-        dedented = textwrap.dedent(brief.strip())
-        return dedented
->>>>>>> 09e52a89
 
     def _call_api(self, system_prompt: str, user_message: str, **kwargs) -> str:
         max_tokens = kwargs.get('max_tokens', 1200)
@@ -140,7 +123,6 @@
         return new_objective
 
     def generate_plan(self, objective):
-<<<<<<< HEAD
         specific_prompt_path = f"{self.prompt_path}/planning"
         # read in user_message.md and system_message.md
         with open(f"{specific_prompt_path}/user_message.md", "r") as f:
@@ -179,30 +161,6 @@
             system_prompt = f.read()
         user_message = user_message.format(steps=steps, objective=objective)
         system_prompt = system_prompt.format(api_schema=self.api_schema)
-=======
-        system_prompt = f"You are an AI assistant creating a plan for a Factorio game objective."
-        user_message = f"How would you achieve the following?: '{objective}'"
-        return self._call_api(system_prompt, user_message)
-
-    def generate_policy_snippet(self, objective: str, steps: str) -> str:
-        system_prompt = (
-            f"You are an AI agent creating Python snippets to achieve Factorio game objectives. "
-            f"Here is the API you can use:\n{self.api_schema}\n"
-            f"Write a Python snippet that achieves the objective and includes assertions to verify the result. "
-            f"The snippet should be a series of commands, not a function. "
-            f"Use assert statements to check if the objective has been met. "
-            f"Print assigned variable values for debugging. "
-            f"Ensure that failed assertions return the most relevant error message possible to help with correction. "
-            f"Only write in python in ``` blocks. "
-            f"Ensure appropriate error handling without using try-catch blocks. "
-            f"Do not include any example usage or function calls in your response."
-        )
-        user_message = (
-            f"Write a Python snippet to achieve the objective: '{objective}'. "
-            f"Here are the steps to achieve the objective:\n{steps}\n"
-            f"Include assertions to verify that the objective has been met."
-        )
->>>>>>> 09e52a89
         response = self._call_api(system_prompt, user_message)
         try:
             program = response.replace('```python', '```')
@@ -220,7 +178,6 @@
         parsed = response.split('```')[1].replace(' ', '_').lower().strip()
         return parsed
 
-<<<<<<< HEAD
     def correct_policy_function(self, objective: str, steps, last_executed_policy: str,
                                 error_message: str, correction_history: List[Dict[str, str]]) -> str:
         specific_prompt_path = f"{self.prompt_path}/self_correct_script_process"
@@ -231,22 +188,10 @@
             system_prompt = f.read()
         system_prompt = system_prompt.format(api_schema=self.api_schema)
 
-=======
-    def correct_policy_snippet(self, objective: str, original_snippet: str,
-                               error_message: str, correction_history: List[Dict[str, str]]) -> str:
-        system_prompt = (
-            f"You are an AI assistant correcting Python snippets for Factorio game objectives. "
-            f"The snippet should use this API: \n{self.api_schema}\n"
-            f"Only write in python in ``` blocks. "
-            f"Ensure appropriate error handling without using try-catch blocks. "
-            f"Include assertions to verify that the objective has been met."
-        )
->>>>>>> 09e52a89
 
         history_str = "\n\n".join([
             f"Attempt {i + 1}:\nSnippet:\n```python\n{attempt['snippet']}\n```\nError: {attempt['error']}"
             for i, attempt in enumerate(correction_history)
-<<<<<<< HEAD
         ]) if correction_history else "No history of attempts yet."
 
         user_message = user_message.format(
@@ -289,33 +234,10 @@
             steps = "SUMMARY:\nTo craft one burner mining drill, we need to create several components and gather resources. The main components required are:\n- 3 iron gear wheels\n- 3 iron plates\n- 1 stone furnace\n\nWe'll need to mine iron ore and stone, smelt iron ore into iron plates, craft iron gear wheels, and craft a stone furnace. Here's a breakdown of the resources and crafting steps:\n\nResources needed:\n- 9 iron ore (3 for direct use, 6 for iron gear wheels)\n- 5 stone (for stone furnace)\n- Coal (for smelting)\n\nCrafting steps:\n1. Craft stone furnace (requires 5 stone)\n2. Smelt 9 iron ore into 9 iron plates\n3. Craft 3 iron gear wheels (each requires 2 iron plates)\n4. Craft 1 burner mining drill\n\nSTEPS:\n1. Mine 5 stone\n2. Craft a stone furnace using the 5 stone\n3. Mine coal for fuel\n4. Mine 9 iron ore\n5. Place the stone furnace\n6. Smelt 9 iron ore into 9 iron plates using the stone furnace and coal\n7. Craft 3 iron gear wheels (each requires 2 iron plates, using 6 iron plates total)\n8. Craft another stone furnace using 5 more stone (mine if necessary)\n9. Craft the burner mining drill using:\n   - 3 iron gear wheels\n   - 3 iron plates\n   - 1 stone furnace\n\nHere's a detailed step-by-step plan using the game's API:\n\n1. Mine stone:\n   ```python\n   move_to(nearest(Resource.Stone))\n   harvest_resource(nearest(Resource.Stone), 5)\n   ```\n\n2. Craft stone furnace:\n   ```python\n   craft_item(Prototype.StoneFurnace, 1)\n   ```\n\n3. Mine coal:\n   ```python\n   move_to(nearest(Resource.Coal))\n   harvest_resource(nearest(Resource.Coal), 10)\n   ```\n\n4. Mine iron ore:\n   ```python\n   move_to(nearest(Resource.IronOre))\n   harvest_resource(nearest(Resource.IronOre), 9)\n   ```\n\n5. Place stone furnace:\n   ```python\n   furnace_pos = place_entity(Prototype.StoneFurnace, Direction.UP, Position(x=0, y=0))\n   ```\n\n6. Smelt iron ore into iron plates:\n   ```python\n   insert_item(Prototype.Coal, get_entity(Prototype.StoneFurnace, furnace_pos), 5)\n   insert_item(Prototype.IronOre, get_entity(Prototype.StoneFurnace, furnace_pos), 9)\n   sleep(10)  # Wait for smelting to complete\n   extract_item(Prototype.IronPlate, furnace_pos, 9)\n   ```\n\n7. Craft iron gear wheels:\n   ```python\n   craft_item(Prototype.IronGearWheel, 3)\n   ```\n\n8. Mine more stone and craft another stone furnace:\n   ```python\n   move_to(nearest(Resource.Stone))\n   harvest_resource(nearest(Resource.Stone), 5)\n   craft_item(Prototype.StoneFurnace, 1)\n   ```\n\n9. Craft burner mining drill:\n   ```python\n   craft_item(Prototype.BurnerMiningDrill, 1)\n   ```\n\nThis plan ensures that we have all the necessary components to craft one burner mining drill, including the additional stone furnace required for the recipe."
             policy = '\nfrom factorio_instance import *\n\n# 1. Mine 5 stone\nstone_pos = nearest(Resource.Stone)\nmove_to(stone_pos)\nharvest_resource(stone_pos, 5)\nstone_count = inspect_inventory()[Resource.Stone]\nassert stone_count >= 5, f"Not enough stone mined. Expected at least 5, but got {stone_count}"\n\n# 2. Craft a stone furnace\ncraft_item(Prototype.StoneFurnace, 1)\nfurnace_count = inspect_inventory()[Prototype.StoneFurnace]\nassert furnace_count >= 1, f"Stone furnace not crafted. Expected at least 1, but got {furnace_count}"\n\n# 3. Mine coal for fuel\ncoal_pos = nearest(Resource.Coal)\nmove_to(coal_pos)\nharvest_resource(coal_pos, 9)\ncoal_count = inspect_inventory()[Resource.Coal]\nassert coal_count >= 9, f"Not enough coal mined. Expected at least 9, but got {coal_count}"\n\n# 4. Mine 9 iron ore\niron_ore_pos = nearest(Resource.IronOre)\nmove_to(iron_ore_pos)\nharvest_resource(iron_ore_pos, 9)\niron_ore_count = inspect_inventory()[Resource.IronOre]\nassert iron_ore_count >= 9, f"Not enough iron ore mined. Expected at least 9, but got {iron_ore_count}"\n\n# 5. Place the stone furnace\nfurnace = place_entity(Prototype.StoneFurnace, Direction.UP, Position(x=0, y=0))\n\n# 6. Smelt 9 iron ore into 9 iron plates\ninsert_item(Prototype.Coal, furnace, 5)\ninsert_item(Prototype.IronOre, furnace, 9)\nsleep(20)  # Wait for smelting to complete\nextract_item(Prototype.IronPlate, furnace.position, 9)\n\n# Check if we have 9 iron plates\niron_plate_count = inspect_inventory()[Prototype.IronPlate]\nif iron_plate_count < 9:\n    sleep(10)  # Wait a bit longer if smelting is not complete\n    extract_item(Prototype.IronPlate, furnace.position, 9 - iron_plate_count)\n    iron_plate_count = inspect_inventory()[Prototype.IronPlate]\n\nassert iron_plate_count >= 9, f"Not enough iron plates smelted. Expected at least 9, but got {iron_plate_count}"\n\n# 7. Craft 3 iron gear wheels\ncraft_item(Prototype.IronGearWheel, 3)\ngear_wheel_count = inspect_inventory()[Prototype.IronGearWheel]\nassert gear_wheel_count >= 3, f"Not enough iron gear wheels crafted. Expected at least 3, but got {gear_wheel_count}"\n\n# 8. Mine more stone and craft another stone furnace\nmove_to(nearest(Resource.Stone))\nharvest_resource(nearest(Resource.Stone), 5)\ncraft_item(Prototype.StoneFurnace, 1)\nfurnace_count = inspect_inventory()[Prototype.StoneFurnace]\nassert furnace_count >= 1, f"Second stone furnace not crafted. Expected at least 1, but got {furnace_count}"\n\n# 9. Craft the burner mining drill\ncraft_item(Prototype.BurnerMiningDrill, 1)\nburner_drill_count = inspect_inventory()[Prototype.BurnerMiningDrill]\nassert burner_drill_count >= 1, f"Burner mining drill not crafted. Expected at least 1, but got {burner_drill_count}"\n\nprint("Successfully crafted one burner mining drill!")\n'
             test = '\n# Get the current inventory\ninventory = inspect_inventory()\n\n# Check if there\'s at least one burner mining drill in the inventory\nnumber_of_burner_mining_drills = inventory.get(Prototype.BurnerMiningDrill, 0)\n\n# Assert that we have at least one burner mining drill\nassert number_of_burner_mining_drills >= 1, f"Failed to craft a burner mining drill. Current count in inventory: {number_of_burner_mining_drills}"\n\n# If we want to be more specific and check for exactly one burner mining drill:\nassert number_of_burner_mining_drills == 1, f"Expected exactly 1 burner mining drill, but found {number_of_burner_mining_drills} in the inventory"\n\nprint("Success: One burner mining drill has been crafted!")\n'
-=======
-        ])
-
-        user_message = (
-            f"The following snippet for the objective '{objective}' has failed. "
-            f"Here's the history of attempts and errors:\n\n{history_str}\n\n"
-            f"Please correct the snippet to fix these errors and achieve the objective. "
-            f"Consider all previous attempts and their errors when making your correction."
-        )
-        return self._call_api(system_prompt, user_message)
-
-    def stream_curriculum(self, objectives: List[str]):
-        # for _ in range(num_objectives):
-        #     objective = self.generate_objective()
-        for objective in objectives:
-            name = self.generate_snippet_name(objective)
-            steps = self.generate_plan(objective)
-            snippet = self.generate_policy_snippet(objective, steps)
->>>>>>> 09e52a89
             yield {
                 "objective": objective,
                 "snippet": snippet,
                 "steps": steps,
-<<<<<<< HEAD
-=======
-                "snippet_name": name,
->>>>>>> 09e52a89
             }
 
 if __name__ == "__main__":
@@ -344,11 +266,8 @@
                                 bounding_box=200,
                                 tcp_port=27015,
                                 fast=True,
-<<<<<<< HEAD
-                                inventory={})
-    instance.reset()
-    from factorio_entities import Position
-    instance.move_to(Position(x=0, y=0))
+                                #cache_scripts=False,
+                                inventory=inventory)
     #test_string = '\nfrom factorio_instance import *\n\ndef craft_transport_belts(self, num_belts: int = 2) -> bool:\n    # Step 1: Gather resources\n    self.harvest_resource(nearest(Resource.IronOre))\nself.craft_transport_belts(2)'
     #test_string = '\nfrom factorio_instance import *\n\n# Find the nearest iron patch\niron_patch = get_resource_patch(Resource.IronOre, nearest(Resource.IronOre))\n# Move to the center of the iron patch\nmove_to(iron_patch.bounding_box.left_top)\n# Step 3: Gather resources\nharvest_resource(nearest(Resource.IronOre))'
     test_string = """
@@ -415,60 +334,6 @@
 #from factorio_instance import *\n\n# 1. Mine stone\nstone_position = nearest(Resource.Stone)\nmove_to(stone_position)\nharvest_resource(stone_position, quantity=5)\n\n# 2. Craft a stone furnace\ncraft_item(Prototype.StoneFurnace, quantity=1)\n\n# 3. Mine iron ore\niron_ore_position = nearest(Resource.IronOre)\nmove_to(iron_ore_position)\nharvest_resource(iron_ore_position, quantity=9)\n\n# 4. Mine coal\ncoal_position = nearest(Resource.Coal)\nmove_to(coal_position)\nharvest_resource(coal_position, quantity=10)\n\n# 5. Smelt iron plates\nfurnace = place_entity_next_to(Prototype.StoneFurnace, iron_ore_position, Direction.UP, spacing=1)\ninsert_item(Prototype.Coal, furnace, quantity=5)\ninsert_item(Prototype.IronOre, furnace, quantity=9)\n\n# Wait for smelting to complete\nsleep(15)\n\n# Extract iron plates\nextract_item(Prototype.IronPlate, furnace.position, quantity=9)\n\n# 6. Craft iron gear wheels\ncraft_item(Prototype.IronGearWheel, quantity=3)\n\n# 7. Craft the burner mining drill\ncraft_item(Prototype.BurnerMiningDrill, quantity=1)\n\n# 8. Confirm the burner mining drill is in the inventory\ninventory = inspect_inventory()\nif Prototype.BurnerMiningDrill in inventory and inventory[Prototype.BurnerMiningDrill] >= 1:\n    print("Successfully crafted one burner mining drill!")\nelse:\n    raise Exception("Failed to craft burner mining drill")\n
 #"""
     #score, goal, result = instance.eval_with_error(test_string, timeout=60)
-    for curriculum_item in sampler.stream_curriculum(2):
-
-        #function_name = curriculum_item['function_name']
-        #existing_state = sampler.load_existing_state(function_name)
-#
-        #if existing_state:
-        #    print(f"Resuming work on existing objective: {existing_state['objective']}")
-        #    curriculum_item = existing_state
-        #    correction_history = existing_state.get("corrections", [])
-        #    # load the policy string from the policy.py file
-        #    with open(f"../skills/_{function_name}/policy.py", "r") as f:
-        #        curriculum_item['policy'] = f.read()
-        #    with open(f"../skills/_{function_name}/test_policy.py", "r") as f:
-        #        curriculum_item['verification'] = f.read()
-#
-        #    #policy_string = existing_state.get("policy", "")
-        #    #policy_string = extract_steps_from_policy_function(curriculum_item['policy'])
-        #else:
-#
-        #    #policy_string = extract_steps_from_policy_function(curriculum_item['policy'])
-#
-        #    correction_history = []
-
-        print(f"Objective: {curriculum_item['objective']}")
-        #print("Function name: " + function_name)
-        print("Plan:")
-        print(curriculum_item["steps"])
-        print("Verification function:")
-        print(curriculum_item['verification'])
-        print("Policy function:")
-        print(curriculum_item['policy'])
-        print("\n" + "=" * 50 + "\n")
-        correction_history = []
-        if not is_valid_python(curriculum_item['verification']):
-            continue
-        if not is_valid_python(curriculum_item['policy']):
-            continue
-
-        policy_string = curriculum_item['policy']
-        test_string = curriculum_item['verification']
-
-        #policy_string = "from factorio_instance import *\nfrom controllers import *\n" + policy_string
-        #test_string = "from factorio_instance import *\nfrom controllers import *\n" + test_string
-
-        max_attempts = 16
-        policy_passed = False
-
-        for attempt in range(max_attempts):
-            instance._reset(**instance.initial_inventory if isinstance(instance.initial_inventory,
-                                                               dict) else instance.initial_inventory.__dict__)
-=======
-                                #cache_scripts=False,
-                                inventory=inventory)
-
     # Load objectives from file
     objectives_file = "objectives.txt"
     if os.path.exists(objectives_file):
@@ -553,7 +418,6 @@
             }
             with open(f"{folder_path}/details.json", "w") as f:
                 json.dump(details, f, indent=2)
->>>>>>> 09e52a89
 
             if snippet_passed:
                 print(f"Successfully wrote snippet file for objective: {curriculum_item['objective']}")
@@ -562,97 +426,11 @@
             else:
                 print(f"Failed to generate a working snippet for objective: {curriculum_item['objective']}")
 
-<<<<<<< HEAD
-                score, goal, result = instance.eval_with_error(policy_string.strip(), timeout=300)
-
-                # if 'error is in result, then the policy failed
-                if 'error' in result.lower():
-                    raise Exception(result)
-
-            except Exception as e:
-                if attempt < max_attempts - 1:
-                    print(f"Policy function `{curriculum_item['objective']}` failed on attempt {attempt + 1}. `{str(result)}` Attempting to correct...")
-                    corrected_policy = sampler.correct_policy_function(
-                        objective = curriculum_item['objective'],
-                        steps = curriculum_item['steps'],
-                        last_executed_policy = policy_string,
-                        error_message = str(result),
-                        correction_history = correction_history
-                    )
-                    correction_history.append({"policy": policy_string, "error": str(e)})
-                    corrected_policy = corrected_policy.split("```")[1].lstrip('python\n')
-                    policy_string = textwrap.dedent("\n".join(corrected_policy.split("\n")[1:]))
-                    #policy_string = policy_string.replace("game.", "")
-                    #policy_string = "from factorio_instance import *\n" + policy_string
-                    #policy_string = "from factorio_instance import *\nfrom controllers import *\n" + policy_string
-
-                else:
-                    print(f"Policy function failed after {max_attempts} attempts. Moving to next objective.")
-
-        # dothe same as above but add the outcome test
-        correction_history_with_outcome = []
-        final_policy_with_outcome_tests = policy_string.strip() + '\n\n' + test_string.strip() # add the test to the policy
-        for attempt in range(max_attempts):
-            instance._reset(**instance.initial_inventory if isinstance(instance.initial_inventory,
-                                                               dict) else instance.initial_inventory.__dict__)
-            try:
-                score, goal, result = instance.eval_with_error(final_policy_with_outcome_tests, timeout=300)
-                if 'error' in result.lower():
-                    raise Exception(result)
-                policy_passed = True
-                break
-            except Exception as e:
-                if attempt < max_attempts - 1:
-                    print(
-                        f"Verification code failed on attempt {attempt + 1}. `{str(result)}` Attempting to correct...")
-                    corrected_policy = sampler.correct_policy_function(
-                        objective = curriculum_item['objective'],
-                        steps = curriculum_item['steps'],
-                        last_executed_policy = final_policy_with_outcome_tests,
-                        error_message = str(result),
-                        correction_history = correction_history_with_outcome
-                    )
-                    correction_history_with_outcome.append({"policy": final_policy_with_outcome_tests, "error": str(e)})
-                    corrected_policy = corrected_policy.split("```")[1].lstrip('python\n')
-                    final_policy_with_outcome_tests = textwrap.dedent("\n".join(corrected_policy.split("\n")[1:]))
-
-
-        # Dont know how to save the things yet, this will require some thought
-        # Determine the folder name based on whether the policy passed
-        folder_name = function_name if policy_passed else f"_{function_name}"
-        folder_path = f"../skills/{folder_name}"
-
-        # Create a directory in the skill folder for the objective
-        os.makedirs(folder_path, exist_ok=True)
-
-        # Save the verification and policy functions
-        with open(f"{folder_path}/test_policy.py", "w") as f:
-            f.write("from factorio_instance import *\n" + curriculum_item['verification'])
-
-        with open(f"{folder_path}/policy.py", "w") as f:
-            f.write("from factorio_instance import *\n" + curriculum_item['policy'])
-
-        # Write details.json file
-        details = {
-            "objective": curriculum_item['objective'],
-            "steps": curriculum_item['steps'],
-            "corrections": correction_history,
-            "token_count": sampler.token_count,
-            "cost": sampler.cost,
-            "policy_passed": policy_passed
-        }
-        with open(f"{folder_path}/details.json", "w") as f:
-            json.dump(details, f, indent=2)
-
-        if policy_passed:
-            print(f"Successfully wrote policy and test files for objective: {curriculum_item['objective']}")
-=======
             sampler.token_count = 0
             sampler.cost = 0
 
         if objectives:
             print("Completed a full cycle. Starting over with remaining objectives.")
->>>>>>> 09e52a89
         else:
             print("All objectives have been completed. Exiting the program.")
 

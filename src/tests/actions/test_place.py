import pytest

from factorio_entities import Position
from factorio_instance import Direction
from factorio_types import Prototype, Resource


@pytest.fixture()
def game(instance):
    instance.initial_inventory = {
        'stone-furnace': 1, 'boiler': 1, 'steam-engine': 1, 'offshore-pump': 4, 'pipe': 100,
        'iron-plate': 50, 'copper-plate': 20, 'coal': 50, 'burner-inserter': 50, 'burner-mining-drill': 50,
        'transport-belt': 50, 'stone-wall': 100, 'splitter': 4, 'wooden-chest': 1
    }

    instance.reset()
    yield instance.namespace
    instance.reset()


def test_place(game):
    """
    Place a boiler at (0, 0)
    :param game:
    :return:
    """
    boilers_in_inventory = game.inspect_inventory()[Prototype.Boiler]
    game.place_entity(Prototype.Boiler, position=(0, 0))
    assert boilers_in_inventory - 1 == game.inspect_inventory()[Prototype.Boiler]

def test_fail_when_placing_on_the_same_place(game):
    """
    Place a boiler at (0, 0)
    :param game:
    :return:
    """
    game.place_entity(Prototype.Pipe, position=(0, 0))
    game.place_entity(Prototype.Pipe, position=(0, 0))
    pass

def test_fast_replace(game):
    game.move_to(game.nearest(Resource.Water))
    game.place_entity(Prototype.OffshorePump,
                                      position=game.nearest(Resource.Water),
                                      direction=Direction.RIGHT)
    game.place_entity(Prototype.OffshorePump,
                                      position=game.nearest(Resource.Water),
                                      direction=Direction.RIGHT)
    assert game.inspect_inventory()[Prototype.OffshorePump] == 3

def test_place_transport_belt_next_to_miner(game):
    """
    Place a transport belt next to a burner mining drill
    :param game:
    :return:
    """
    iron_position = game.get_resource_patch(Resource.IronOre, game.nearest(Resource.IronOre)).bounding_box.center()
    game.move_to(iron_position)
    drill = game.place_entity(Prototype.BurnerMiningDrill, position=iron_position, exact=True)
    for y in range(-1, 3, 1):
        world_y = y + drill.position.y
        world_x = -1.0 + drill.position.x - 1
        game.move_to(Position(x=world_x, y=world_y))
        game.place_entity(Prototype.TransportBelt, position=Position(x=world_x, y=world_y), direction=Direction.UP, exact=True)

    #belt = game.place_entity(Prototype.TransportBelt, direction=Direction.RIGHT, position=iron_position + Position(x=-1, y=0))
    #assert belt is not None
    #assert belt.direction == Direction.RIGHT
    pass
def test_place_wall(game):
    """
    Place a wall at (0, 0)
    :param game:
    :return:
    """
    walls_in_inventory = game.inspect_inventory()[Prototype.StoneWall]
    game.place_entity(Prototype.StoneWall, position=(0, 0))
    assert walls_in_inventory - 1 == game.inspect_inventory()[Prototype.StoneWall]
def test_place_in_all_directions(game):
    """
    Place a burner inserters in each direction
    :param game:
    :return:
    """
    down = game.place_entity(Prototype.BurnerInserter, position=(0, 1), direction=Direction.DOWN)
    left = game.place_entity(Prototype.BurnerInserter, position=(-1, 0), direction=Direction.LEFT)
    right = game.place_entity(Prototype.BurnerInserter, position=(1, 0), direction=Direction.RIGHT)
    up = game.place_entity(Prototype.BurnerInserter, position=(0, -1), direction=Direction.UP)

    assert up.direction.value == Direction.UP.value
    assert left.direction.value == Direction.LEFT.value
    assert right.direction.value == Direction.RIGHT.value
    assert down.direction.value == Direction.DOWN.value


def test_place_pickup(game):
    """
    Place a boiler at (0, 0) and then pick it up
    :param game:
    :return:
    """
    boilers_in_inventory = game.inspect_inventory()[Prototype.Boiler]
    game.place_entity(Prototype.Boiler, position=Position(x=0, y=0))
    assert boilers_in_inventory == game.inspect_inventory()[Prototype.Boiler] + 1

    game.pickup_entity(Prototype.Boiler, position=Position(x=0, y=0))
    assert boilers_in_inventory == game.inspect_inventory()[Prototype.Boiler] - 1


def test_place_override(game):
    """
    Place an inserter over a transport belt and verify that the transport belt is removed
    :param game:
    :return:
    """

    # Lay belts from intermediate position to iron position (along X-axis)
    iron_position = game.nearest(Resource.IronOre)
    far_left_of_iron = Position(x=iron_position.x + 10, y=iron_position.y)
    left_of_iron = Position(x=iron_position.x + 1, y=iron_position.y)

    coal_belt = game.connect_entities(far_left_of_iron, left_of_iron, connection_type=Prototype.TransportBelt)

    # Place the iron mining drill at iron_position, facing down
    game.move_to(iron_position)
    final_belt = coal_belt[-1]
    # Place an inserter to fuel the iron drill from the coal belt
    inserter_position = Position(x=final_belt.position.x + final_belt.tile_dimensions.tile_width / 2,
                                 y=final_belt.position.y)
    inserter = game.place_entity(Prototype.BurnerInserter, position=left_of_iron, direction=Direction.LEFT, exact=True)

    belt = game.inspect_entities(inserter.position, radius=10).get_entity(Prototype.TransportBelt)

    assert belt.quantity == 9


def test_place_offshore_pumps(game):
    """
    Place offshore pumps at each cardinal direction
    :param game:
    :return:
    """
    # move to the nearest water source
    entity = Prototype.OffshorePump
    water_location = game.nearest(Resource.Water)
    water_patch = game.get_resource_patch(Resource.Water, water_location)

    left_of_water_patch = Position(x=water_patch.bounding_box.left_top.x, y=water_patch.bounding_box.center().y)
    game.move_to(left_of_water_patch)
    offshore_pump = game.place_entity(entity,
                                      position=left_of_water_patch,
                                      direction=Direction.LEFT)
    assert offshore_pump.direction.value == Direction.LEFT.value

    right_of_water_patch = Position(x=water_patch.bounding_box.right_bottom.x, y=water_patch.bounding_box.center().y)
    game.move_to(right_of_water_patch)
    offshore_pump = game.place_entity(entity,
                                      position=right_of_water_patch,
                                      direction=Direction.RIGHT)
    assert offshore_pump.direction.value == Direction.RIGHT.value

    above_water_patch = Position(x=water_patch.bounding_box.center().x, y=water_patch.bounding_box.left_top.y)
    game.move_to(above_water_patch)
    offshore_pump = game.place_entity(entity,
                                      position=above_water_patch,
                                      direction=Direction.UP)
    assert offshore_pump.direction.value == Direction.UP.value

    below_water_patch = Position(x=water_patch.bounding_box.center().x, y=water_patch.bounding_box.right_bottom.y)
    game.move_to(below_water_patch)
    offshore_pump = game.place_entity(entity,
                                      position=below_water_patch,
                                      direction=Direction.DOWN)
    assert offshore_pump.direction.value == Direction.DOWN.value

def test_place_offshore_pumps_no_default_direction(game):
    """
    Place offshore pumps at each cardinal direction
    :param game:
    :return:
    """
    # move to the nearest water source
    entity = Prototype.OffshorePump
    water_location = game.nearest(Resource.Water)
    water_patch = game.get_resource_patch(Resource.Water, water_location)

    left_of_water_patch = Position(x=water_patch.bounding_box.left_top.x, y=water_patch.bounding_box.center().y)
    game.move_to(left_of_water_patch)
    offshore_pump = game.place_entity(entity,
                                      position=left_of_water_patch)
    assert offshore_pump.direction.value == Direction.LEFT.value
    assert offshore_pump.connection_points

    right_of_water_patch = Position(x=water_patch.bounding_box.right_bottom.x, y=water_patch.bounding_box.center().y)
    game.move_to(right_of_water_patch)
    offshore_pump = game.place_entity(entity,
                                      position=right_of_water_patch)
    assert offshore_pump.direction.value == Direction.RIGHT.value
    assert offshore_pump.connection_points

    above_water_patch = Position(x=water_patch.bounding_box.center().x, y=water_patch.bounding_box.left_top.y)
    game.move_to(above_water_patch)
    offshore_pump = game.place_entity(entity,
                                      position=above_water_patch)
    assert offshore_pump.direction.value == Direction.UP.value
    assert offshore_pump.connection_points

    below_water_patch = Position(x=water_patch.bounding_box.center().x, y=water_patch.bounding_box.right_bottom.y)
    game.move_to(below_water_patch)
    offshore_pump = game.place_entity(entity,
                                      position=below_water_patch)
    assert offshore_pump.direction.value == Direction.DOWN.value
    assert offshore_pump.connection_points


def test_place_burner_inserters(game):
    """
    Place inserters at each cardinal direction
    :param game:
    :return:
    """
    # move to the nearest water source
    entity = Prototype.BurnerInserter
    location = game.nearest(Resource.Coal)
    game.move_to(Position(x=location.x - 10, y=location.y))
    offshore_pump = game.place_entity(entity,
                                      position=location,
                                      direction=Direction.LEFT)
    assert offshore_pump.direction.value == Direction.LEFT.value
    game.move_to(Position(x=location.x, y=location.y))
    offshore_pump = game.place_entity(entity,
                                      position=location,
                                      direction=Direction.RIGHT)
    assert offshore_pump.direction.value == Direction.RIGHT.value
    game.move_to(Position(x=location.x, y=location.y))
    offshore_pump = game.place_entity(entity,
                                      position=location,
                                      direction=Direction.UP)
    assert offshore_pump.direction.value == Direction.UP.value
    game.move_to(Position(x=location.x, y=location.y))
    offshore_pump = game.place_entity(entity,
                                      position=location,
                                      direction=Direction.DOWN)
    assert offshore_pump.direction.value == Direction.DOWN.value


def test_place_burner_mining_drills(game):
    """
    Place mining drills at each cardinal direction
    :param game:
    :return:
    """
    # move to the nearest water source
    entity = Prototype.BurnerMiningDrill
    location = game.nearest(Resource.IronOre)
    game.move_to(Position(x=location.x - 10, y=location.y))
    drill = game.place_entity(entity,
                              position=location,
                              direction=Direction.LEFT)
    assert drill.direction.value == Direction.LEFT.value
    game.move_to(Position(x=location.x, y=location.y))
    drill = game.place_entity(entity,
                              position=location,
                              direction=Direction.RIGHT)
    assert drill.direction.value == Direction.RIGHT.value
    game.move_to(Position(x=location.x, y=location.y))
    drill = game.place_entity(entity,
                              position=location,
                              direction=Direction.UP)
    assert drill.direction.value == Direction.UP.value
    game.move_to(Position(x=location.x, y=location.y))
    drill = game.place_entity(entity,
                              position=location,
                              direction=Direction.DOWN)
    assert drill.direction.value == Direction.DOWN.value

def test_placed_drill_status(game):
    iron_position = game.nearest(Resource.IronOre)
    game.move_to(iron_position)
    drill = game.place_entity(Prototype.BurnerMiningDrill, position=iron_position)
    game.insert_item(Prototype.Coal, drill, 5)
    game.sleep(1)
    drill = game.get_entity(Prototype.BurnerMiningDrill, drill.position)
    assert drill.energy > 0

def test_place_splitter(game):
    """
    Place a splitter at (0, 0)
    :param game:
    :return:
    """
    splitters_in_inventory = game.inspect_inventory()[Prototype.Splitter]
    splitter = game.place_entity(Prototype.Splitter, position=(0, 2), direction=Direction.UP)
    assert splitter.direction.value == Direction.UP.value
    splitter = game.place_entity(Prototype.Splitter, position=splitter.output_positions[0], direction=Direction.DOWN)
    assert splitter.direction.value == Direction.DOWN.value
    splitter = game.place_entity(Prototype.Splitter, position=(2, 0), direction=Direction.RIGHT)
    assert splitter.direction.value == Direction.RIGHT.value
    splitter = game.place_entity(Prototype.Splitter, position=splitter.output_positions[0], direction=Direction.LEFT)
    assert splitter.direction.value == Direction.LEFT.value
    assert splitters_in_inventory - 4 == game.inspect_inventory()[Prototype.Splitter]

def test_place_generator(game):
    """
    Place a steam engine at (0,0)
    """

    engine = game.place_entity(Prototype.SteamEngine, position=Position(x=0, y=0), direction=Direction.UP)

    pass

def test_place_too_far_away(game):
    try:
        drill = game.place_entity(Prototype.BurnerMiningDrill, position=Position(x=100, y=0))
    except Exception as e:
        assert True

def test_place_at_drop_position(game):
    iron_ore = game.nearest(Resource.IronOre)
    game.move_to(iron_ore)

    drill = game.place_entity(Prototype.BurnerMiningDrill, position=iron_ore)
    chest = game.place_entity(Prototype.WoodenChest, position=drill.drop_position)

    assert chest.position.is_close(drill.drop_position)


def test_cannot_place_on_water(game):
    steam_engine_pos = Position(x=-20.5, y=8.5)
    game.move_to(steam_engine_pos)
    try:
        engine = game.place_entity(Prototype.SteamEngine, position = steam_engine_pos)
        failed = True
    except:
        failed = False
    assert failed == False

<<<<<<< HEAD
def test_cannot_place_on_water2(game):
    boiler_position = Position(x=3.5, y=28.0)
    game.move_to(boiler_position)
    try:
        boiler = game.place_entity(Prototype.Boiler, position=boiler_position)
        assert False
    except:
        pass
=======

def test_cannot_place_at_water_boiler(game):
    boiler_position = Position(x=3.5, y=28.0)
    game.move_to(boiler_position)
    try:
        engine = game.place_entity(Prototype.Boiler, position = boiler_position)
        failed = True
    except:
        failed = False
    assert failed == False
>>>>>>> babd6540
<|MERGE_RESOLUTION|>--- conflicted
+++ resolved
@@ -325,7 +325,7 @@
     assert chest.position.is_close(drill.drop_position)
 
 
-def test_cannot_place_on_water(game):
+def test_cannot_place_at_water(game):
     steam_engine_pos = Position(x=-20.5, y=8.5)
     game.move_to(steam_engine_pos)
     try:
@@ -333,26 +333,4 @@
         failed = True
     except:
         failed = False
-    assert failed == False
-
-<<<<<<< HEAD
-def test_cannot_place_on_water2(game):
-    boiler_position = Position(x=3.5, y=28.0)
-    game.move_to(boiler_position)
-    try:
-        boiler = game.place_entity(Prototype.Boiler, position=boiler_position)
-        assert False
-    except:
-        pass
-=======
-
-def test_cannot_place_at_water_boiler(game):
-    boiler_position = Position(x=3.5, y=28.0)
-    game.move_to(boiler_position)
-    try:
-        engine = game.place_entity(Prototype.Boiler, position = boiler_position)
-        failed = True
-    except:
-        failed = False
-    assert failed == False
->>>>>>> babd6540
+    assert failed == False